# Base VAE class definition
import torch
import torch.distributions as dist
import torch.nn as nn
import numpy as np
import torch.nn.functional as F
from models import encoders, decoders
from utils import get_traversal_matrix
from models.decoders import VaeDecoder
from models.encoders import VaeEncoder
from models.output_storage import VAEOutput
from models.objectives import UnimodalObjective

class DencoderFactory(object):
    @classmethod
    def get_nework_classes(cls, enc_name, dec_name, n_latents, private_latents, data_dim:tuple):
        """
        Instantiates the encoder and decoder networks

       :param enc: encoder name
       :type enc: str
       :param dec: decoder name
       :type dec: str
       :return: returns encoder and decoder class
       :rtype: tuple(object, object)
       """
        assert hasattr(encoders, "Enc_{}".format(enc_name)), "Did not find encoder {}".format(enc_name)
        enc_obj = getattr(encoders, "Enc_{}".format(enc_name))(n_latents, data_dim, private_latents)
        assert hasattr(decoders, "Dec_{}".format(dec_name)), "Did not find decoder {}".format(dec_name)
        dec_obj = getattr(decoders, "Dec_{}".format(dec_name))(n_latents, data_dim, private_latents)
        return enc_obj, dec_obj


class BaseVae(nn.Module):
    """
    Base VAE class for all implementations.
    """
    def __init__(self, enc, dec, prior_dist=dist.Normal, likelihood_dist=dist.Normal, post_dist=dist.Normal):
        """
        :param enc: encoder class instance
        :type enc: VaeEncoder
        :param dec: decoder class instance
        :type dec: VaeDecoder
        :param prior_dist: prior distribution
        :type prior_dist: torch.distributions
        :param likelihood_dist: likelihood distribution
        :type likelihood_dist: torch.distributions
        :param post_dist: posterior distribution
        :type post_dist: torch.distributions
        """
        super().__init__()
        assert isinstance(enc, VaeEncoder) and isinstance(dec, VaeDecoder)
        self.device = None
        self.enc = enc
        self.dec = dec
        assert enc.latent_dim == dec.latent_dim
        self.n_latents = enc.latent_dim
        self.pz = prior_dist
        self.px_z = likelihood_dist
        self.qz_x = post_dist

    def encode(self, inp):
        """
        Encodes the inputs

        :param inp: Inputs dictionary
        :type inp: dict
        :return: encoded distribution parameters (means and logvars)
        :rtype: tuple
        """
        return self.enc(inp)

    def decode(self, inp):
        """
        Decodes the latent samples

        :param inp: Samples dictionary
        :type inp: dict
        :return: decoded distribution parameters (means and logvars)
        :rtype: tuple
        """
        return self.dec(inp)

    def forward(self, x, K=1):
        """
        Forward pass

        :param x: input modality
        :type x: torch.tensor
        :param K: sample K samples from the posterior
        :type K: int
        :return: the posterior distribution, the reconstruction and latent samples
        :rtype:tuple(torch.dist, torch.dist, torch.tensor)
        """
        self._qz_x_params = self.encode(x)
        qz_x = self.qz_x(*self._qz_x_params)
        zs = qz_x.rsample(torch.Size([K]))
        px_z_params = self.decode({"latents":zs, "masks": None})
        px_z = self.px_z(*px_z_params)
        out = VAEOutput()
        out.set_with_dict({"mod_1":qz_x}, "encoder_dist")
        out.set_with_dict({"mod_1":{"latents":zs, "masks": None}}, "latent_samples")
        out.set_with_dict({"mod_1":px_z}, "decoder_dist")
        return out

class VAE(BaseVae):
    def __init__(self, enc, dec, feature_dim, n_latents, ltype, private_latents=None, prior_dist=dist.Normal,
                 likelihood_dist=dist.Normal, post_dist=dist.Normal, obj_fn=None, beta=1, id_name="mod_1"):
        """
        The general unimodal VAE module, can be used separately or in a multimodal VAE

        :param enc: encoder name
        :type enc: str
        :param dec: decoder name
        :type dec: str
        :param feature_dim: data dimensionality as stated in dataset class
        :type feature_dim: list
        :param n_latents: latent space dimensionality
        :type n_latents: int
        :param prior_dist: prior distribution
        :type prior_dist: torch.dist
        :param likelihood_dist: likelihood distribution
        :type likelihood_dist: torch.dist
        :param post_dist: posterior distribution
        :type post_dist: torch.dist
        """
        enc_net, dec_net = DencoderFactory().get_nework_classes(enc, dec, n_latents, private_latents, feature_dim)
        super(VAE, self).__init__(enc_net, dec_net, prior_dist, likelihood_dist, post_dist)
        self._qz_x_params, self._pz_params_private = None, None
<<<<<<< HEAD
        self.llik_scaling = 1.0
=======
        self.llik_scaling = 1
>>>>>>> 105b1057
        self.data_dim = feature_dim
        self.private_latents = private_latents
        self.n_latents = n_latents
        self.post_dist = post_dist
        self.likelihood_dist = likelihood_dist
        self.prior_dist = prior_dist
        self.total_latents = self.n_latents + self.private_latents if self.private_latents is not None else self.n_latents
        self._pz_params = nn.ParameterList([
            nn.Parameter(torch.zeros(1, self.total_latents), requires_grad=False),  # mu
            nn.Parameter(torch.ones(1, self.total_latents), requires_grad=False)  # logvar
        ])
        if self.private_latents is not None:
            self._pz_params_private = nn.ParameterList([
                nn.Parameter(torch.zeros(1, self.private_latents), requires_grad=False),  # mu
                nn.Parameter(torch.ones(1, self.private_latents), requires_grad=False)  # logvar
            ])
        self.modelName = id_name
        self.ltype = ltype
        self.obj_fn = self.set_objective_fn(obj_fn, beta)


    @property
    def pz_params_private(self):
        """
        :return: returns likelihood parameters for the private latent space
        :rtype: list(torch.tensor, torch.tensor)
        """
        return self._pz_params_private[0], F.softmax(self._pz_params_private[1], dim=1) * self._pz_params_private[1].size(-1)

    @property
    def pz_params(self):
        """
        :return: returns likelihood parameters
        :rtype: list(torch.tensor, torch.tensor)
        """
        return self._pz_params[0], F.softmax(self._pz_params[1], dim=1) * self._pz_params[1].size(-1)

    @property
    def qz_x_params(self):
        """
        :return: returns posterior distribution parameters
        :rtype: list(torch.tensor, torch.tensor)
        """
        if self._qz_x_params is None:
            raise NameError("qz_x params not initalised yet!")
        return self._qz_x_params

    def set_objective_fn(self, obj_fn, beta):
        """Set up loss function in case of unimodal VAE"""
        if obj_fn is not None:
            obj = UnimodalObjective(obj_fn, beta)
            obj.set_ltype(self.ltype)
            return obj
        return None

    def generate_samples(self, N, traversals=False, traversal_range=(-1,1)):
        """
        Generates samples from the latent space
        :param N: How many samples to make
        :type N: int
        :param traversals: whether to make latent traversals (True) or random samples (False)
        :type traversals: bool
        :param traversal_range: range of the traversals (if plausible)
        :type traversal_range: tuple
        :return: output reconstructions
        :rtype: torch.tensor
        """
        self.eval()
        with torch.no_grad():
            if not traversals:
                pz = self.pz(*self.pz_params)
                latents = pz.rsample(torch.Size([N]))
            else:
                latents = torch.stack(get_traversal_matrix(N, self.total_latents, trav_range=traversal_range))
        return latents


    def objective(self, data):
        """
        Objective function for unimodal VAE scenario (not used with multimodal VAEs)

        :param data: input data with modalities as keys
        :type data: dict
        :return: loss calculated using self.loss_fn
        :rtype: torch.tensor
        """
        assert self.obj_fn is not None, "loss_fn not defined!"
        output = self.forward(data["mod_1"])
        qz_x = output.mods["mod_1"].encoder_dist
        px_z = output.mods["mod_1"].decoder_dist
        zs = output.mods["mod_1"].latent_samples
        loss = self.obj_fn.calculate_loss(px_z, data["mod_1"], qz_x, self.prior_dist, self._pz_params, zs)
        return loss<|MERGE_RESOLUTION|>--- conflicted
+++ resolved
@@ -127,11 +127,7 @@
         enc_net, dec_net = DencoderFactory().get_nework_classes(enc, dec, n_latents, private_latents, feature_dim)
         super(VAE, self).__init__(enc_net, dec_net, prior_dist, likelihood_dist, post_dist)
         self._qz_x_params, self._pz_params_private = None, None
-<<<<<<< HEAD
-        self.llik_scaling = 1.0
-=======
         self.llik_scaling = 1
->>>>>>> 105b1057
         self.data_dim = feature_dim
         self.private_latents = private_latents
         self.n_latents = n_latents
