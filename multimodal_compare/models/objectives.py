--- conflicted
+++ resolved
@@ -211,11 +211,7 @@
         :return: calculated losses
         :rtype: dict
         """
-<<<<<<< HEAD
-        assert hasattr(self, self.obj_name), "Objective {} is not implemented in unimodal scenario".format(obj)
-=======
         assert hasattr(self, self.obj_name), "Objective {} is not implemented in unimodal scenario".format(self.obj_name)
->>>>>>> 105b1057
         self.objective = getattr(self, self.obj_name)
         data = {"px_z":px_z, "target":target, "qz_x": qz_x, "prior_dist":prior_dist, "zs":zs, "K": K, "pz_params":pz_params}
         output = self.objective(data)
