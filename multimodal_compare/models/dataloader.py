from pytorch_lightning import LightningDataModule
import torch
import numpy as np
from models import datasets
from typing import Optional
from torchnet.dataset import TensorDataset
from torch.utils.data import DataLoader

class DataModule(LightningDataModule):
    def __init__(self, config):
        """
        Class for dataset loading and adjustments for training

        :param pth: parsed config
        :type pth: object
        """
        super().__init__()
        self.config = config
        self.pths = [x["path"] for x in self.config.mods]
        self.testpths = [x["test_datapath"] if "test_datapath" in x.keys() else None for x in self.config.mods]
        self.mod_types = [x["mod_type"] for x in self.config.mods]
        self.val_split = self.config.test_split
        self.dataset_name = self.config.dataset_name
        self.dataset_train = []
        self.dataset_val = []
        self.dataset_test = []
        self.datasets = self.prepare_data_classes()
        self.labels = self.config.labels
<<<<<<< HEAD
=======
        self.labels_test = self.config.labels_test
>>>>>>> 105b1057
        self.labels_val, self.labels_train = None, None
        self.batch_size = self.config.batch_size

    def get_dataset_class(self):
        """
        Get the dataset class object according to the dataset name

        :return: dataset class object
        :rtype: object
        """
        assert hasattr(datasets, self.dataset_name.upper()), "Did not find dataset with name {}".format(self.dataset_name.upper())
        return getattr(datasets, self.dataset_name.upper())

    def prepare_data_classes(self):
        datasets = []
        for i, p in enumerate(self.pths):
            datasets.append(self.get_dataset_class()(p, self.testpths[i], self.mod_types[i]))
        return datasets

    def setup(self, stage: Optional[str] = None) -> None:
        """ Loads appropriate dataset classes and makes data splits """
<<<<<<< HEAD
        for i, p in enumerate(self.pths):
            self.datasets.append(self.get_dataset_class()(p, self.mod_types[i]))
=======
        if all([isinstance(x, TensorDataset) for x in [self.dataset_train, self.dataset_val]]):
            return
>>>>>>> 105b1057
        shuffle = None
        for dataset in self.datasets:
            d = dataset.get_data()
            if shuffle is None:
                shuffle = np.random.permutation(len(d))
            d = d[shuffle]
            self.dataset_train.append(d[:int(len(d) * (1 - self.val_split))])
            self.dataset_val.append(d[int(len(d) * (1 - self.val_split)):])
        self.labels_train = list(np.asarray(self.get_labels())[shuffle])[:int(len(d) * (1 - self.val_split))] if self.get_labels() is not None else None
        self.labels_val = list(np.asarray(self.get_labels())[shuffle])[int(len(d) * (1 - self.val_split)):] if self.get_labels() is not None else None
        if len(self.dataset_train) == 1:
            self.dataset_train = TensorDataset(self.dataset_train[0])
            self.dataset_val = TensorDataset(self.dataset_val[0])
        else:
            self.dataset_train = TensorDataset(self.dataset_train)
            self.dataset_val = TensorDataset(self.dataset_val)

    def make_masks(self, batch):
        """
        Makes masks for sequential data

        :param batch: data batch
        :type batch: torch.tensor
        :return: dictionary with data and masks
        :rtype: dict
        """
        if len(batch.shape) == 3:
            dic = {"data": batch[:,:,:-1], "masks": batch[:,:,-1].bool()}
        elif len(batch.shape) == 4:
            dic = {"data": batch[:,:,:, :-1], "masks": batch[:,:,0,-1].squeeze().bool()}
        return dic

    def prepare_singlemodal(self, batch, mod_index):
        """
        Prepares singlemodal data for given modality

        :param batch: input batch
        :type batch: list
        :param mod_index: index of the modality (as the order in config)
        :type mod_index: int
        :return: prepared data for training
        :rtype: dict
        """
        d = {}
        if self.datasets[mod_index-1].has_masks:
            d["mod_{}".format(mod_index)] = self.make_masks(batch)
        else:
            d["mod_{}".format(mod_index)] = {"data": batch, "masks":None}
        d["mod_{}".format(mod_index)]["categorical"] = self.datasets[mod_index-1].categorical
        return d

    def collate_fn(self, batch):
        """
        Custom collate function that puts data in a dictionary and prepares masks if needed

        :param batch: input batch
        :type batch: list
        :return: dictionary with data batch
        :rtype: dict
        """
        b_dict = {}
        if len(self.config.mods) > 1:
            for i in range(len(self.config.mods)):
                modality = [x[i] for x in batch]
                b_dict.update(self.prepare_singlemodal(torch.stack(modality), i+1))
        else:
            b_dict.update(self.prepare_singlemodal(torch.stack(batch), 1))
        return b_dict

    def train_dataloader(self) -> DataLoader:
        """Return Train DataLoader"""
        return DataLoader(self.dataset_train, batch_size=self.batch_size, shuffle=False, pin_memory=True, collate_fn=self.collate_fn,
                          num_workers=0)

    def val_dataloader(self) -> DataLoader:
        """Return Val DataLoader"""
        return DataLoader(self.dataset_val, batch_size=self.batch_size, shuffle=False, pin_memory=True, collate_fn=self.collate_fn,
                          num_workers=0)

    def predict_dataloader(self, batch_size, split="val") -> DataLoader:
        """Return Val DataLoader with custom batch size"""
        dataset = {"val":self.dataset_val, "test": self.dataset_test}[split]
        if split == "test":
            avail = self.check_testdata_avail()
            dataset = self.dataset_val if not avail else self.dataset_test
        return DataLoader(dataset, batch_size=batch_size, shuffle=False, pin_memory=True, collate_fn=self.collate_fn,
                              num_workers=0)

    def check_testdata_avail(self):
        self.check_load_testdata()
        if len(self.dataset_test) == 0:
            return False
        return True

    def check_load_testdata(self):
        if len(self.dataset_test) == 0:
            shuffle = None
            self.dataset_test = []
            for dataset in self.datasets:
                d = dataset.get_test_data()
                if shuffle is None:
                    shuffle = np.random.permutation(len(d)) if d is not None else None
                if d is not None:
                    d = d[shuffle]
                    self.dataset_test.append(d[shuffle])
            if shuffle is not None:
                self.labels_test = list(np.asarray(self.get_labels(split="test"))[shuffle]) if self.get_labels(
                split="test") is not None else None
                if len(self.dataset_train) == 1:
                    self.dataset_test = TensorDataset(self.dataset_test[0]) if self.dataset_test[0] is not None else []
                else:
                    self.dataset_test = TensorDataset(self.dataset_test) if len(self.dataset_test) > 0 else []

    def test_dataloader(self):
        """Return Test DataLoader"""
        self.check_load_testdata()
        if len(self.dataset_test) > 0:
            return DataLoader(self.dataset_test, batch_size=self.batch_size, shuffle=False, pin_memory=True, collate_fn=self.collate_fn,
                              num_workers=0)
        else:
            print("Note: final testing with validation dataloader because test data was not provided.")
            return DataLoader(self.dataset_val, batch_size=self.batch_size, shuffle=False, pin_memory=True,
                              collate_fn=self.collate_fn,
                              num_workers=0)

    def get_labels(self, split="all"):
        """
        Return data labels for given indices if available

<<<<<<< HEAD
    def get_labels(self, split="all"):
        """
        Return data labels for given indices if available

        :param split: "all"/"train"/"val" depending on the data split
=======
        :param split: "all"/"train"/"val/test" depending on the data split
>>>>>>> 105b1057
        :type split: str
        :return: list of labels for given indices
        :rtype: list
        """
<<<<<<< HEAD
        labels = {"all": self.labels, "val": self.labels_val, "train": self.labels_train}[split]
=======
        labels = {"all": self.labels, "val": self.labels_val, "train": self.labels_train, "test":self.labels_test}[split]
>>>>>>> 105b1057
        if labels is not None:
            return labels
        else:
            for d in self.datasets:
                if hasattr(d, "labels") and d.labels() is not None:
<<<<<<< HEAD
                    labels = d.labels()
=======
                    labels = d.get_labels(split="train")
>>>>>>> 105b1057
                    if split == "all":
                        return labels
                    elif split == "val":
                        return labels[int(len(labels) * (1 - self.val_split)):]
                    elif split == "train":
                        return labels[:int(len(labels) * (1 - self.val_split))]
<<<<<<< HEAD
        return None

    def get_num_samples(self, num_samples):
=======
                    elif split == "test":
                        l = d.get_labels(split="test")
                        if l is not None:
                            return d.get_labels(split="test")
                        else:
                            return labels[int(len(labels) * (1 - self.val_split)):]
        return None

    def get_label_for_indices(self, indices, split):
        """Get labels for the given data split according to indices"""
        return [self.get_labels(split)[x] for x in indices] if self.get_labels(split) is not None else None

    def get_num_samples(self, num_samples, split="val"):
>>>>>>> 105b1057
        """Returns batch of the predict_dataloader together with the indices"""
        c = 0
        while True:
            try:
<<<<<<< HEAD
                data = next(iter(self.trainer.datamodule.predict_dataloader(num_samples)))
                index = iter(self.trainer.datamodule.predict_dataloader(num_samples))._next_index()
                labels = [self.get_labels("val")[x] for x in index] if self.get_labels("val") is not None else None
=======
                c += 1
                data = next(iter(self.predict_dataloader(num_samples, split=split)))
                index = iter(self.predict_dataloader(num_samples, split=split))._next_index()
                if split == "test":
                    split = "val" if not self.check_testdata_avail() else split
                labels = self.get_label_for_indices(index, split)
>>>>>>> 105b1057
                return data, labels
            except:
                if c == 3:
                    return None, None<|MERGE_RESOLUTION|>--- conflicted
+++ resolved
@@ -26,10 +26,7 @@
         self.dataset_test = []
         self.datasets = self.prepare_data_classes()
         self.labels = self.config.labels
-<<<<<<< HEAD
-=======
         self.labels_test = self.config.labels_test
->>>>>>> 105b1057
         self.labels_val, self.labels_train = None, None
         self.batch_size = self.config.batch_size
 
@@ -51,13 +48,8 @@
 
     def setup(self, stage: Optional[str] = None) -> None:
         """ Loads appropriate dataset classes and makes data splits """
-<<<<<<< HEAD
-        for i, p in enumerate(self.pths):
-            self.datasets.append(self.get_dataset_class()(p, self.mod_types[i]))
-=======
         if all([isinstance(x, TensorDataset) for x in [self.dataset_train, self.dataset_val]]):
             return
->>>>>>> 105b1057
         shuffle = None
         for dataset in self.datasets:
             d = dataset.get_data()
@@ -187,45 +179,24 @@
         """
         Return data labels for given indices if available
 
-<<<<<<< HEAD
-    def get_labels(self, split="all"):
-        """
-        Return data labels for given indices if available
-
-        :param split: "all"/"train"/"val" depending on the data split
-=======
         :param split: "all"/"train"/"val/test" depending on the data split
->>>>>>> 105b1057
         :type split: str
         :return: list of labels for given indices
         :rtype: list
         """
-<<<<<<< HEAD
-        labels = {"all": self.labels, "val": self.labels_val, "train": self.labels_train}[split]
-=======
         labels = {"all": self.labels, "val": self.labels_val, "train": self.labels_train, "test":self.labels_test}[split]
->>>>>>> 105b1057
         if labels is not None:
             return labels
         else:
             for d in self.datasets:
                 if hasattr(d, "labels") and d.labels() is not None:
-<<<<<<< HEAD
-                    labels = d.labels()
-=======
                     labels = d.get_labels(split="train")
->>>>>>> 105b1057
                     if split == "all":
                         return labels
                     elif split == "val":
                         return labels[int(len(labels) * (1 - self.val_split)):]
                     elif split == "train":
                         return labels[:int(len(labels) * (1 - self.val_split))]
-<<<<<<< HEAD
-        return None
-
-    def get_num_samples(self, num_samples):
-=======
                     elif split == "test":
                         l = d.get_labels(split="test")
                         if l is not None:
@@ -239,23 +210,16 @@
         return [self.get_labels(split)[x] for x in indices] if self.get_labels(split) is not None else None
 
     def get_num_samples(self, num_samples, split="val"):
->>>>>>> 105b1057
         """Returns batch of the predict_dataloader together with the indices"""
         c = 0
         while True:
             try:
-<<<<<<< HEAD
-                data = next(iter(self.trainer.datamodule.predict_dataloader(num_samples)))
-                index = iter(self.trainer.datamodule.predict_dataloader(num_samples))._next_index()
-                labels = [self.get_labels("val")[x] for x in index] if self.get_labels("val") is not None else None
-=======
                 c += 1
                 data = next(iter(self.predict_dataloader(num_samples, split=split)))
                 index = iter(self.predict_dataloader(num_samples, split=split))._next_index()
                 if split == "test":
                     split = "val" if not self.check_testdata_avail() else split
                 labels = self.get_label_for_indices(index, split)
->>>>>>> 105b1057
                 return data, labels
             except:
                 if c == 3:
