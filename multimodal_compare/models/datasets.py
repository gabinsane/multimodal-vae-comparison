import torch
import cv2, os
import numpy as np
import math, copy
from utils import one_hot_encode, output_onehot2text, lengths_to_mask, turn_text2image, load_data, add_recon_title
from torchvision.utils import make_grid
<<<<<<< HEAD
import imageio
=======
from eval.eval_sprites import eval_single_model as sprites_eval
from eval.eval_cdsprites import eval_single_model as cdsprites_eval
import imageio
import torchvision
>>>>>>> 105b1057

class BaseDataset():
    """
    Abstract dataset class shared for all datasets
    """

    def __init__(self, pth, testpth, mod_type):
        """

        :param pth: path to the given modality
        :type pth: str
        :param mod_type: tag for the modality for correct processing (e.g. "text", "image", "mnist", "svhn" etc.)
        :type mod_type: str
        """
        assert hasattr(self, "feature_dims"), "Dataset class must have the feature_dims attribute"
        self.path = pth
        self.testdata = testpth
        self.current_path = None
        self.mod_type = mod_type
        self.has_masks = False
        self.categorical = False

    def _mod_specific_loaders(self):
        """
        Assigns the preprocessing function based on the mod_type
        """
        raise NotImplementedError

    def _mod_specific_savers(self):
        """
        Assigns the postprocessing function based on the mod_type
        """
        raise NotImplementedError

    def labels(self):
        """Returns labels for the whole dataset"""
        return None

<<<<<<< HEAD
=======
    def get_labels(self, split="train"):
        """Returns labels for the given split: train or test"""
        self.current_path = self.path if split == "train" else self.testdata
        return self.labels()

    def eval_statistics_fn(self):
        """(optional) Returns a dataset-specific function that runs systematic evaluation"""
        return None

    def current_datatype(self):
        """Returns whther the current path to data points to test data or train data"""
        if self.current_path == self.testdata:
            return "test"
        elif self.current_path == self.path:
            return "train"
        else:
            return None

>>>>>>> 105b1057
    def _preprocess(self):
        """
        Preprocesses the loaded data according to modality type

        :return: preprocessed data
        :rtype: list
        """
        assert self.mod_type in self._mod_specific_loaders().keys(), "Unsupported modality type for {}".format(
            self.current_path)
        return self._mod_specific_loaders()[self.mod_type]()

    def _postprocess(self, output_data):
        """
        Postprocesses the output data according to modality type

        :return: postprocessed data
        :rtype: list
        """
        assert self.mod_type in self._mod_specific_savers().keys(), "Unsupported modality type for {}".format(self.current_path)
        return self._mod_specific_savers()[self.mod_type](output_data)

    def get_processed_recons(self, recons_raw):
        """
        Returns the postprocessed data that came from the decoders

        :param recons_raw: tensor with output reconstructions
        :type recons_raw: torch.tensor
        :return: postprocessed data as returned by the specific _postprocess function
        :rtype: list
        """
        return self._postprocess(recons_raw)

    def get_data_raw(self):
        """
        Loads raw data from path

        :return: loaded raw data
        :rtype: list
        """
        data = load_data(self.current_path)
        return data

    def get_data(self):
        """
        Returns processed data

        :return: processed data
        :rtype: list
        """
        self.current_path = self.path
        return self._preprocess()

    def get_test_data(self):
        """
        Returns processed test data if available

        :return: processed data
        :rtype: list
        """
        if self.testdata is not None:
            self.current_path = self.testdata
            return self._preprocess()
        return None

    def _preprocess_images(self, dimensions):
        """
        General function for loading images and preparing them as torch tensors

        :param dimensions: feature_dim for the image modality
        :type dimensions: list
        :return: preprocessed data
        :rtype: torch.tensor
        """
        data = [torch.from_numpy(np.asarray(x.reshape(*dimensions)).astype(np.float)) for x in self.get_data_raw()]
        return torch.stack(data)

    def _preprocess_text_onehot(self):
        """
        General function for loading text strings and preparing them as torch one-hot encodings

        :return: torch with text encodings and masks
        :rtype: torch.tensor
        """
        self.has_masks = True
        self.categorical = True
        data = []
        for x in self.get_data_raw():
            d = " ".join(x) if isinstance(x, list) else x
            data.append(d)
        data = [one_hot_encode(len(f), f) for f in data]
        data = [torch.from_numpy(np.asarray(x)) for x in data]
        masks = lengths_to_mask(torch.tensor(np.asarray([x.shape[0] for x in data]))).unsqueeze(-1)
        data = torch.nn.utils.rnn.pad_sequence(data, batch_first=True, padding_value=0.0)
        data_and_masks = torch.cat((data, masks), dim=-1)
        return data_and_masks

    def _postprocess_all2img(self, data):
        """
        Converts any kind of data to images to save traversal visualizations

        :param data: input data
        :type data: torch.tensor
        :return: processed images
        :rtype: torch.tensor
        """
        output_processed = self._postprocess(data)
        output_processed = turn_text2image(output_processed, img_size=self.text2img_size) \
            if self.mod_type == "text" else output_processed
        return output_processed

    def save_traversals(self, recons, path, num_dims):
        """
        Makes a grid of traversals and saves as image

        :param recons: data to save
        :type recons: torch.tensor
        :param path: path to save the traversal to
        :type path: str
        :param num_dims: number of latent dimensions
        :type num_dims: int
        """
        if len(recons.shape) < 3:
            output_processed = torch.tensor(np.asarray(self._postprocess_all2img(recons))).transpose(1, 3)
            grid = np.asarray(make_grid(output_processed, padding=1, nrow=num_dims))
            cv2.imwrite(path, cv2.cvtColor(np.transpose(grid, (1,2,0)).astype("uint8"), cv2.COLOR_BGR2RGB))
        else:
            output_processed = torch.stack([torch.tensor(np.array(self._postprocess_all2img(x.unsqueeze(0)))) for x in recons])
            output_processed = output_processed.reshape(num_dims, -1, *output_processed.shape[1:]).squeeze()
            rows = []
            for ind, dim in enumerate(output_processed):
                rows.append(np.asarray(torch.hstack([x for x in dim]).type(torch.uint8).detach().cpu()))
            cv2.imwrite(path, cv2.cvtColor(np.vstack(np.asarray(rows)), cv2.COLOR_BGR2RGB))



# ----- Multimodal Datasets ---------

class CDSPRITESPLUS(BaseDataset):
    feature_dims = {"image": [64, 64, 3],
                    "text": [45, 27, 1]
                    }  # these feature_dims are also used by the encoder and decoder networks

    def __init__(self, pth, testpth, mod_type):
        super().__init__(pth, testpth, mod_type)
        self.mod_type = mod_type
        self.set_vis_image_shape()

    def set_vis_image_shape(self):
        width = 192
        if "level1" in self.path:
            width = 70
        elif "level2" in self.path:
            width = 120
        self.text2img_size = (64,width,3)

    def labels(self):
        """
        Extract text labels based on the dataset level
        :return: list of labels as strings
        :rtype: list
        """
        labels = [x.decode("utf8") for x in self.get_data_raw()["text"]]
        if "level2" in self.path:
            labels = [[x.split(" ")[0], x.split(" ")[1]] for x in labels]
        if "level3" in self.path:
            labels = [[x.split(" ")[0], x.split(" ")[1], x.split(" ")[2]] for x in labels]
        if "level4" in self.path:
            labels = [[x.split(" ")[0], x.split(" ")[1], x.split(" ")[2], " ".join(x.split(" ")[3:6])] for x in labels]
        if "level5" in self.path:
            labels = [[x.split(" ")[0], x.split(" ")[1], x.split(" ")[2], " ".join(x.split(" ")[3:6]),
                       " ".join(x.split(" ")[6:])] for x in labels]
        return labels

    def eval_statistics_fn(self):
        return cdsprites_eval

    def _mod_specific_loaders(self):
        return {"image": self._preprocess_images, "text": self._preprocess_text}

    def _mod_specific_savers(self):
        return {"image": self._postprocess_images, "text": self._postprocess_text}

    def _preprocess_images(self):
        d = self.get_data_raw()["image"][:].reshape(-1, *[self.feature_dims["image"][i] for i in [2,0,1]])
        data = torch.tensor(d)/255
        return data

    def _postprocess_images(self, data):
        if isinstance(data, dict):
            data = data["data"]
        return np.asarray(data.detach().cpu())*255

    def _postprocess_text(self, data):
        if isinstance(data, dict):
            masks = data["masks"]
            data = data["data"]
            text = output_onehot2text(data)
            if masks is not None:
                masks = torch.count_nonzero(masks, dim=-1)
                text = [x[:masks[i]] for i, x in enumerate(text)]
            return text
        else:
            return output_onehot2text(data)

    def _preprocess_text(self):
        d = self.get_data_raw()["text"]
        self.has_masks = True
        self.categorical = True
        data = [one_hot_encode(len(f), f.decode("utf8")) for f in d]
        data = [torch.from_numpy(np.asarray(x)) for x in data]
        masks = lengths_to_mask(torch.tensor(np.asarray([x.shape[0] for x in data]))).unsqueeze(-1)
        data = torch.nn.utils.rnn.pad_sequence(data, batch_first=True, padding_value=0.0)
        data_and_masks = torch.cat((data, masks), dim=-1)
        return data_and_masks

    def save_recons(self, data, recons, path, mod_names):
        output_processed = self._postprocess_all2img(recons)
        outs = add_recon_title(output_processed, "output\n{}".format(self.mod_type), (0, 170, 0))
        input_processed = []
        for key, d in data.items():
            output = self._mod_specific_savers()[mod_names[key]](d)
            images = turn_text2image(output, img_size=self.text2img_size) if mod_names[key] == "text" \
                else np.reshape(output,(-1,*self.feature_dims["image"]))
            images = add_recon_title(images, "input\n{}".format(mod_names[key]), (0, 0, 255))
            input_processed.append(np.vstack(images))
            input_processed.append(np.ones((np.vstack(images).shape[0], 2, 3))*125)
        inputs = np.hstack(input_processed).astype("uint8")
        final = np.hstack((inputs, np.vstack(outs).astype("uint8")))
        cv2.imwrite(path, final)

class CUB(BaseDataset):
    """Dataset class for our processed version of Caltech-UCSD birds dataset. We use the original images and text
    represented as sequences of one-hot-encodings for each character (incl. spaces)"""
    feature_dims = {"image": [64, 64, 3],
                    "text": [246, 27, 1]
                    }  # these feature_dims are also used by the encoder and decoder networks

    def __init__(self, pth, testpth, mod_type):
        super().__init__(pth, testpth, mod_type)
        self.mod_type = mod_type
        self.text2img_size = (64,380,3)

    def _preprocess_text_onehot(self):
        """
        General function for loading text strings and preparing them as torch one-hot encodings

        :return: torch with text encodings and masks
        :rtype: torch.tensor
        """
        self.has_masks = True
        self.categorical = True
        data = [one_hot_encode(len(f), f) for f in self.get_data_raw()]
        data = [torch.from_numpy(np.asarray(x)) for x in data]
        masks = lengths_to_mask(torch.tensor(np.asarray([x.shape[0] for x in data]))).unsqueeze(-1)
        data = torch.nn.utils.rnn.pad_sequence(data, batch_first=True, padding_value=0.0)
        data_and_masks = torch.cat((data, masks), dim=-1)
        return data_and_masks

    def _postprocess_text(self, data):
        if isinstance(data, dict):
            masks = data["masks"]
            data = data["data"]
            text = output_onehot2text(data)
            if masks is not None:
                masks = torch.count_nonzero(masks, dim=-1)
                text = [x[:masks[i]] for i, x in enumerate(text)]
        else:
            text = output_onehot2text(data)
        for i, phrase in enumerate(text):
            phr = phrase.split(" ")
            newphr = copy.deepcopy(phr)
            stringcount = 0
            for x, w in enumerate(phr):
                stringcount += (len(w))+1
                if stringcount > 40:
                    newphr.insert(x, "\n")
                    stringcount = 0
            text[i] = (" ".join(newphr)).replace("\n  ", "\n ")
        return text

    def labels(self):
        """
        No labels for T-SNAE available
        """
        return None

    def _preprocess_text(self):
        d = self.get_data_raw()
        self.has_masks = True
        self.categorical = True
        data = [one_hot_encode(len(f), f) for f in d]
        data = [torch.from_numpy(np.asarray(x)) for x in data]
        masks = lengths_to_mask(torch.tensor(np.asarray([x.shape[0] for x in data]))).unsqueeze(-1)
        data = torch.nn.utils.rnn.pad_sequence(data, batch_first=True, padding_value=0.0)
        data_and_masks = torch.cat((data, masks), dim=-1)
        return data_and_masks

    def _preprocess_images(self):
        d = self.get_data_raw().reshape(-1, *[self.feature_dims["image"][i] for i in [2,0,1]])
        data = torch.tensor(d)
        return data

    def _mod_specific_loaders(self):
        return {"image": self._preprocess_images, "text": self._preprocess_text}

    def _mod_specific_savers(self):
        return {"image": self._postprocess_images, "text": self._postprocess_text}

    def save_recons(self, data, recons, path, mod_names):
        output_processed = self._postprocess_all2img(recons)
        outs = add_recon_title(output_processed, "output\n{}".format(self.mod_type), (0, 170, 0))
        input_processed = []
        for key, d in data.items():
            output = self._mod_specific_savers()[mod_names[key]](d)
            images = turn_text2image(output, img_size=self.text2img_size) if mod_names[key] == "text" \
                else np.reshape(output,(-1,*self.feature_dims["image"]))
            images = add_recon_title(images, "input\n{}".format(mod_names[key]), (0, 0, 255))
            input_processed.append(np.vstack(images))
            input_processed.append(np.ones((np.vstack(images).shape[0], 2, 3))*125)
        inputs = np.hstack(input_processed).astype("uint8")
        final = np.hstack((inputs, np.vstack(outs).astype("uint8")))
        cv2.imwrite(path, cv2.cvtColor(final, cv2.COLOR_BGR2RGB))


class MNIST_SVHN(BaseDataset):
    """Dataset class for the MNIST-SVHN bimodal dataset (can be also used for unimodal training)"""
    feature_dims = {"mnist": [28,28,1],
                    "svhn": [32,32,3]
                    }  # these feature_dims are also used by the encoder and decoder networks

    def __init__(self, pth, testpth, mod_type):
        super().__init__(pth, testpth, mod_type)
        self.mod_type = mod_type

    def _mod_specific_loaders(self):
        return {"mnist": self._process_mnist, "svhn": self._process_svhn}

    def _mod_specific_savers(self):
        return {"mnist": self._postprocess_mnist, "svhn": self._postprocess_svhn}

    def _postprocess_svhn(self, data):
        if isinstance(data, dict):
            data = data["data"]
        images = np.asarray(data.detach().cpu()).reshape(-1, *self.feature_dims["svhn"]) * 255
        images_res = []
        for i in images:
            images_res.append(cv2.resize(i, (28,28)))
        return np.asarray(images_res)

    def _postprocess_mnist(self, data):
        if isinstance(data, dict):
            data = data["data"]
        images = np.asarray(data.detach().cpu()).reshape(-1,*self.feature_dims["mnist"])*255
        images_3chan = cv2.merge((images, images, images)).squeeze(-2)
        return images_3chan

    def _process_mnist(self):
        return super(MNIST_SVHN, self)._preprocess_images([self.feature_dims["mnist"][i] for i in [2,0,1]])

    def _process_svhn(self):
        return super(MNIST_SVHN, self)._preprocess_images([self.feature_dims["svhn"][i] for i in [2,0,1]])

    def save_recons(self, data, recons, path, mod_names):
        output_processed = self._postprocess(recons)
        outs = add_recon_title(output_processed, "output\n{}".format(self.mod_type), (0, 170, 0))
        input_processed = []
        for key, d in data.items():
            output = self._mod_specific_savers()[mod_names[key]](d)
            images = add_recon_title(output, "input\n{}".format(mod_names[key]), (0, 0, 255))
            input_processed.append(np.vstack(images))
            input_processed.append(np.ones((np.vstack(images).shape[0], 2, 3))*125)
        inputs = np.hstack(input_processed).astype("uint8")
        final = np.hstack((inputs, np.vstack(outs).astype("uint8")))
        cv2.imwrite(path, cv2.cvtColor(final, cv2.COLOR_BGR2RGB))

class SPRITES(BaseDataset):
    feature_dims = {"frames": [8,64,64,3],
                    "attributes": [4,6],
                    "actions": [9]
                    }  # these feature_dims are also used by the encoder and decoder networks

<<<<<<< HEAD
    def __init__(self, pth, mod_type):
        super().__init__(pth, mod_type)
        self.mod_type = mod_type
        self.path = pth
=======
    def __init__(self, pth, testpth, mod_type):
        super().__init__(pth, testpth, mod_type)
        self.mod_type = mod_type
>>>>>>> 105b1057
        self.text2img_size = (64, 145, 3)
        self.directions = ['front', 'left', 'right']
        self.actions = ['walk', 'spellcard', 'slash']
        self.label_map = ["walk front", "walk left", "walk right", "spellcard front", "spellcard left",
                          "spellcard right", "slash front", "slash left", "slash right"]
        self.attr_map = ["skin", "pants", "top", "hair"]
        self.att_names = [["pink", "yellow", "grey", "silver", "beige", "brown"], ["white", "gold", "red", "armor", "blue", "green"],
                          ["maroon", "blue", "white", "armor", "brown", "shirt"],["green", "blue", "yellow", "silver", "red", "purple"]]

    def labels(self):
<<<<<<< HEAD
=======
        if self.current_path is None:
            return None
>>>>>>> 105b1057
        actions = np.argmax(self.get_actions()[:, :9], axis=-1)
        labels = []
        for a in actions:
            labels.append(self.label_map[int(a)])
        return labels

<<<<<<< HEAD
=======
    def eval_statistics_fn(self):
        return sprites_eval

>>>>>>> 105b1057
    def get_frames(self):
        X_train = []
        for act in range(len(self.actions)):
            for i in range(len(self.directions)):
<<<<<<< HEAD
                x = np.load(os.path.join(self.path, '%s_%s_frames_train.npy' % (self.actions[act], self.directions[i])))
=======
                x = np.load(os.path.join(self.current_path, '{}_{}_frames_{}.npy'.format(self.actions[act], self.directions[i], self.current_datatype())))
>>>>>>> 105b1057
                X_train.append(x)
        data = np.concatenate(X_train, axis=0)
        return torch.tensor(data)

    def get_attributes(self):
        self.categorical = True
        A_train = []
        for act in range(len(self.actions)):
            for i in range(len(self.directions)):
<<<<<<< HEAD
                a = np.load(os.path.join(self.path, '%s_%s_attributes_train.npy' % (self.actions[act], self.directions[i])))
=======
                a = np.load(os.path.join(self.current_path, '{}_{}_attributes_{}.npy'.format(self.actions[act], self.directions[i], self.current_datatype())))
>>>>>>> 105b1057
                A_train.append(a[:, 0, :, :])
        data = np.concatenate(A_train, axis=0)
        return torch.tensor(data)

    def get_actions(self):
        self.categorical = True
        D_train = []
        for act in range(len(self.actions)):
            for i in range(len(self.directions)):
<<<<<<< HEAD
                a = np.load(os.path.join(self.path, '%s_%s_attributes_train.npy' % (self.actions[act], self.directions[i])))
=======
                a = np.load(os.path.join(self.current_path, '{}_{}_attributes_{}.npy'.format(self.actions[act], self.directions[i], self.current_datatype())))
>>>>>>> 105b1057
                d = np.zeros([a.shape[0], 9])
                d[:, 3 * act + i] = 1
                D_train.append(d)
        data = np.concatenate(D_train, axis=0)
        return torch.tensor(data)

    def make_masks(self, shape):
        return torch.ones(shape).unsqueeze(-1)

    def _mod_specific_loaders(self):
        return {"frames": self.get_frames, "attributes": self.get_attributes, "actions": self.get_actions}

    def _mod_specific_savers(self):
        return {"frames": self._postprocess_frames, "attributes": self._postprocess_attributes,
                "actions": self._postprocess_actions}

    def _postprocess_frames(self, data):
        data = data["data"] if isinstance(data, dict) else data
        return np.asarray(data.detach().cpu().reshape(-1, *self.feature_dims["frames"])) * 255

    def _postprocess_actions(self, data):
        data = data["data"] if isinstance(data, dict) else data
        indices = np.argmax(data.detach().cpu(), axis=-1)
        return [self.label_map[int(i)] for i in indices]

    def _postprocess_attributes(self, data):
        data = data["data"] if isinstance(data, dict) else data
        indices = np.argmax(data.detach().cpu(), axis=-1)
        atts = []
        for i in indices:
            label = ""
            for att_i, a in enumerate(i):
                label += self.att_names[att_i][a] + " " + self.attr_map[att_i]
                label += " \n" if att_i in [0,1,3] else ", "
            atts.append(label)
        return atts

    def iter_over_inputs(self, outs, data, mod_names, f=0):
        input_processed = []
        for key, d in data.items():
            output = self._mod_specific_savers()[mod_names[key]](d)
            images = turn_text2image(output, img_size=self.text2img_size) if mod_names[key] in ["attributes", "actions"] \
                else output[:, f, :, :, :]
            images = add_recon_title(images, "input\n{}".format(mod_names[key]), (0, 0, 255))
            input_processed.append(np.vstack(images))
            input_processed.append(np.ones((np.vstack(images).shape[0], 2, 3)) * 145)
        inputs = np.hstack(input_processed).astype("uint8")
        return np.hstack((inputs, np.vstack(outs).astype("uint8")))

    def save_recons(self, data, recons, path, mod_names):
        output_processed = self._postprocess_all2img(recons)
        if self.mod_type != "frames" and [k for k, v in mod_names.items() if v == 'frames'][0] not in data.keys():
            outs = add_recon_title(output_processed, "output\n{}".format(self.mod_type), (0, 170, 0))
            final = self.iter_over_inputs(outs, data, mod_names)
            cv2.imwrite(path, cv2.cvtColor(final, cv2.COLOR_BGR2RGB))
        else:
            timesteps = []
            for f in range(8):
                outs = add_recon_title(output_processed[:, f, :, :, :], "output\n{}".format(self.mod_type), (0, 170, 0))\
                if self.mod_type == "frames" else add_recon_title(output_processed, "output\n{}".format(self.mod_type), (0, 170, 0))
                final = self.iter_over_inputs(outs, data, mod_names, f)
                timesteps.append(final)
            imageio.mimsave(path.replace(".png", ".gif"), timesteps)

    def _postprocess_all2img(self, data):
        """
        Converts any kind of data to images to save traversal visualizations

        :param data: input data
        :type data: torch.tensor
        :return: processed images
        :rtype: torch.tensor
        """
        output_processed = self._postprocess(data)
        output_processed = turn_text2image(output_processed, img_size=self.text2img_size) \
            if self.mod_type in ["actions", "attributes"] else output_processed
        return output_processed

    def save_traversals(self, recons, path):
        """
        Makes a grid of traversals and saves as animated gif image

        :param recons: data to save
        :type recons: torch.tensor
        :param path: path to save the traversal to
        :type path: str
        """
        if self.mod_type != "frames":
<<<<<<< HEAD
            output_processed = torch.tensor(self._postprocess_all2img(recons)).transpose(1, 3)
=======
            output_processed = torch.tensor(np.asarray(self._postprocess_all2img(recons))).transpose(1, 3)
>>>>>>> 105b1057
            grid = np.asarray(make_grid(output_processed, padding=1, nrow=int(math.sqrt(len(recons)))).transpose(2, 0))
            cv2.imwrite(path, cv2.cvtColor(grid.astype("uint8"), cv2.COLOR_BGR2RGB))
        else:
            grids = []
            output_processed = torch.tensor(self._postprocess_all2img(recons)).permute(1,0,4,3,2)
            for i in output_processed:
                grids.append(np.asarray(make_grid(i, padding=1, nrow=int(math.sqrt(len(recons)))).transpose(2, 0)).astype("uint8"))
<<<<<<< HEAD
            imageio.mimsave(path.replace(".png", ".gif"), grids)
=======
            imageio.mimsave(path.replace(".png", ".gif"), grids)

class CELEBA(BaseDataset):
    feature_dims = {"image": [64, 64, 3],
                    "atts": [4],
                    }  # these feature_dims are also used by the encoder and decoder networks

    def __init__(self, pth, testpth, mod_type):
        super().__init__(pth, testpth, mod_type)
        self.mod_type = mod_type
        self.text2img_size = (64,192,3)

    def _mod_specific_loaders(self):
        return {"image": self._preprocess_images, "atts": self._preprocess_atts}

    def _mod_specific_savers(self):
        return {"image": self._postprocess_images, "atts": self._postproces_atts}

    def _preprocess_images(self):
        return super(CELEBA, self)._preprocess_images([self.feature_dims["image"][i] for i in [2,0,1]])

    def _postprocess_images(self, data):
        data = data["data"] if isinstance(data, dict) else data
        return np.asarray(data.detach().cpu())*255

    def _postprocess_atts(self, data):
        if isinstance(data, dict):
            data = data["data"]
        data = (([np.asarray([round(s) for s in x]) for x in data]*2)-1)
        return np.asarray(data).astype("uint8")

    def _preprocess_atts(self):
        d = (torch.tensor(self.get_data_raw().astype("float32"))+1)/2
        return d

    def save_recons(self, data, recons, path, mod_names):
        output_processed = self._postprocess_all2img(recons)
        outs = add_recon_title(output_processed, "output\n{}".format(self.mod_type), (0, 170, 0))
        input_processed = []
        for key, d in data.items():
            output = self._mod_specific_savers()[mod_names[key]](d)
            images = turn_text2image(output, img_size=self.text2img_size) if mod_names[key] == "text" \
                else np.reshape(output,(-1,*self.feature_dims["image"]))
            images = add_recon_title(images, "input\n{}".format(mod_names[key]), (0, 0, 255))
            input_processed.append(np.vstack(images))
            input_processed.append(np.ones((np.vstack(images).shape[0], 2, 3))*125)
        inputs = np.hstack(input_processed).astype("uint8")
        final = np.hstack((inputs, np.vstack(outs).astype("uint8")))
        cv2.imwrite(path, final)

    def save_traversals(self, recons, path, num_dims):
        """
        Makes a grid of traversals and saves as image

        :param recons: data to save
        :type recons: torch.tensor
        :param path: path to save the traversal to
        :type path: str
        :param num_dims: number of latent dimensions
        :type num_dims: int
        """
        if len(recons.shape) < 3:
            output_processed = torch.tensor(np.asarray(self._postprocess_all2img(recons))).transpose(1, 3)
            grid = np.asarray(make_grid(output_processed, padding=1, nrow=int(math.sqrt(len(recons)))).transpose(2, 0))
            cv2.imwrite(path, grid.astype("uint8"))
        else:
            output_processed = torch.stack([torch.tensor(self._postprocess_all2img(x)) for x in recons])
            output_processed = output_processed.reshape(num_dims, -1, *output_processed.shape[1:]).squeeze()
            rows = []
            for ind, dim in enumerate(output_processed):
                rows.append(np.asarray(torch.hstack([x for x in dim]).type(torch.uint8).detach().cpu()))
            cv2.imwrite(path, np.vstack(np.asarray(rows)))

class FASHIONMNIST(BaseDataset):
    """Dataset class for the FashionMNIST dataset"""
    feature_dims = {"image": [28,28,1],
                    "label": [10],
                    }  # these feature_dims are also used by the encoder and decoder networks

    def __init__(self, pth, testpth, mod_type):
        super().__init__(pth, testpth, mod_type)
        self.mod_type = mod_type
        self.labels_train = None

    def labels(self):
        return self.labels_train

    def get_data_raw(self):
        data = torchvision.datasets.FashionMNIST(root=self.path, train=True, download=True)
        self.labels_train = [int(x) for x in data.targets]
        return data.data.unsqueeze(-1)/255

    def _mod_specific_loaders(self):
        return {"image": self._process_image, "label": self._process_label}

    def _mod_specific_savers(self):
        return {"image": self._postprocess_image, "label": self._postprocess_label}

    def _process_label(self, data):
        self.get_data_raw()
        d = np.zeros((self.labels_train.size, self.labels_train.max() + 1))
        d[np.arange(self.labels_train.size), self.labels_train] = 1
        return torch.tensor(d)

    def _postprocess_label(self, data):
        pass

    def _postprocess_image(self, data):
        data = data["data"] if isinstance(data, dict) else data
        images = np.asarray(data.detach().cpu()).reshape(-1,*self.feature_dims["image"])*255
        images_3chan = cv2.merge((images, images, images)).squeeze(-2)
        return images_3chan

    def _process_image(self):
        return super(FASHIONMNIST, self)._preprocess_images([self.feature_dims["image"][i] for i in [2,0,1]])

    def save_recons(self, data, recons, path, mod_names):
        output_processed = self._postprocess(recons)
        outs = add_recon_title(output_processed, "output\n{}".format(self.mod_type), (0, 170, 0))
        input_processed = []
        for key, d in data.items():
            output = self._mod_specific_savers()[mod_names[key]](d)
            images = add_recon_title(output, "input\n{}".format(mod_names[key]), (0, 0, 255))
            input_processed.append(np.vstack(images))
            input_processed.append(np.ones((np.vstack(images).shape[0], 2, 3))*125)
        inputs = np.hstack(input_processed).astype("uint8")
        final = np.hstack((inputs, np.vstack(outs).astype("uint8")))
        cv2.imwrite(path, cv2.cvtColor(final, cv2.COLOR_BGR2RGB))

class POLYMNIST(BaseDataset):
    """Dataset class for the POLYMNIST dataset"""
    feature_dims = {"m0": [28,28,3],
                    "m1": [28, 28, 3],
                    "m2": [28, 28, 3],
                    "m3": [28, 28, 3],
                    "m4": [28, 28, 3],
                    }  # these feature_dims are also used by the encoder and decoder networks

    def __init__(self, pth, testpth, mod_type):
        super().__init__(pth, testpth, mod_type)
        self.mod_type = mod_type

    def _mod_specific_loaders(self):
        d = {}
        for k in ["m0", "m1", "m2", "m3", "m4"]:
            d[k] = self._process_mnist
        return d

    def _mod_specific_savers(self):
        d = {}
        for k in ["m0", "m1", "m2", "m3", "m4"]:
            d[k] = self._postprocess_mnist
        return d

    def _postprocess_mnist(self, data):
        if isinstance(data, dict):
            data = data["data"]
        images = np.asarray(data.view(-1, 3,28,28).detach().cpu().permute(0,2,3,1))*255
        return images

    def _process_mnist(self):
        return self.get_data_raw()

    def save_recons(self, data, recons, path, mod_names):
        output_processed = self._postprocess(recons)
        outs = add_recon_title(output_processed, "output\n{}".format(self.mod_type), (0, 170, 0))
        input_processed = []
        for key, d in data.items():
            output = self._mod_specific_savers()[mod_names[key]](d)
            images = add_recon_title(output, "input\n{}".format(mod_names[key]), (0, 0, 255))
            input_processed.append(np.vstack(images))
            input_processed.append(np.ones((np.vstack(images).shape[0], 2, 3))*125)
        inputs = np.hstack(input_processed).astype("uint8")
        final = np.hstack((inputs, np.vstack(outs).astype("uint8")))
        cv2.imwrite(path, cv2.cvtColor(final, cv2.COLOR_BGR2RGB))

    def save_traversals(self, recons, path, num_dims):
        """
        Makes a grid of traversals and saves as image

        :param recons: data to save
        :type recons: torch.tensor
        :param path: path to save the traversal to
        :type path: str
        :param num_dims: number of latent dimensions
        :type num_dims: int
        """
        if len(recons.shape) < 5:
            output_processed = torch.tensor(np.asarray(self._postprocess_all2img(recons)))
            grid = np.asarray(make_grid(output_processed, padding=1, nrow=num_dims))
            cv2.imwrite(path, cv2.cvtColor(np.transpose(grid, (1,2,0)).astype("uint8"), cv2.COLOR_BGR2RGB))
        else:
            output_processed = torch.stack([torch.tensor(np.array(self._postprocess_all2img(x))) for x in recons])
            output_processed = output_processed.reshape(num_dims, -1, *output_processed.shape[1:]).squeeze()
            rows = []
            for ind, dim in enumerate(output_processed):
                rows.append(np.asarray(torch.hstack([x for x in dim]).type(torch.uint8).detach().cpu()))
            cv2.imwrite(path, cv2.cvtColor(np.vstack(np.asarray(rows)), cv2.COLOR_BGR2RGB))
>>>>>>> 105b1057
<|MERGE_RESOLUTION|>--- conflicted
+++ resolved
@@ -4,14 +4,10 @@
 import math, copy
 from utils import one_hot_encode, output_onehot2text, lengths_to_mask, turn_text2image, load_data, add_recon_title
 from torchvision.utils import make_grid
-<<<<<<< HEAD
-import imageio
-=======
 from eval.eval_sprites import eval_single_model as sprites_eval
 from eval.eval_cdsprites import eval_single_model as cdsprites_eval
 import imageio
 import torchvision
->>>>>>> 105b1057
 
 class BaseDataset():
     """
@@ -50,8 +46,6 @@
         """Returns labels for the whole dataset"""
         return None
 
-<<<<<<< HEAD
-=======
     def get_labels(self, split="train"):
         """Returns labels for the given split: train or test"""
         self.current_path = self.path if split == "train" else self.testdata
@@ -70,7 +64,6 @@
         else:
             return None
 
->>>>>>> 105b1057
     def _preprocess(self):
         """
         Preprocesses the loaded data according to modality type
@@ -452,16 +445,9 @@
                     "actions": [9]
                     }  # these feature_dims are also used by the encoder and decoder networks
 
-<<<<<<< HEAD
-    def __init__(self, pth, mod_type):
-        super().__init__(pth, mod_type)
-        self.mod_type = mod_type
-        self.path = pth
-=======
     def __init__(self, pth, testpth, mod_type):
         super().__init__(pth, testpth, mod_type)
         self.mod_type = mod_type
->>>>>>> 105b1057
         self.text2img_size = (64, 145, 3)
         self.directions = ['front', 'left', 'right']
         self.actions = ['walk', 'spellcard', 'slash']
@@ -472,32 +458,22 @@
                           ["maroon", "blue", "white", "armor", "brown", "shirt"],["green", "blue", "yellow", "silver", "red", "purple"]]
 
     def labels(self):
-<<<<<<< HEAD
-=======
         if self.current_path is None:
             return None
->>>>>>> 105b1057
         actions = np.argmax(self.get_actions()[:, :9], axis=-1)
         labels = []
         for a in actions:
             labels.append(self.label_map[int(a)])
         return labels
 
-<<<<<<< HEAD
-=======
     def eval_statistics_fn(self):
         return sprites_eval
 
->>>>>>> 105b1057
     def get_frames(self):
         X_train = []
         for act in range(len(self.actions)):
             for i in range(len(self.directions)):
-<<<<<<< HEAD
-                x = np.load(os.path.join(self.path, '%s_%s_frames_train.npy' % (self.actions[act], self.directions[i])))
-=======
                 x = np.load(os.path.join(self.current_path, '{}_{}_frames_{}.npy'.format(self.actions[act], self.directions[i], self.current_datatype())))
->>>>>>> 105b1057
                 X_train.append(x)
         data = np.concatenate(X_train, axis=0)
         return torch.tensor(data)
@@ -507,11 +483,7 @@
         A_train = []
         for act in range(len(self.actions)):
             for i in range(len(self.directions)):
-<<<<<<< HEAD
-                a = np.load(os.path.join(self.path, '%s_%s_attributes_train.npy' % (self.actions[act], self.directions[i])))
-=======
                 a = np.load(os.path.join(self.current_path, '{}_{}_attributes_{}.npy'.format(self.actions[act], self.directions[i], self.current_datatype())))
->>>>>>> 105b1057
                 A_train.append(a[:, 0, :, :])
         data = np.concatenate(A_train, axis=0)
         return torch.tensor(data)
@@ -521,11 +493,7 @@
         D_train = []
         for act in range(len(self.actions)):
             for i in range(len(self.directions)):
-<<<<<<< HEAD
-                a = np.load(os.path.join(self.path, '%s_%s_attributes_train.npy' % (self.actions[act], self.directions[i])))
-=======
                 a = np.load(os.path.join(self.current_path, '{}_{}_attributes_{}.npy'.format(self.actions[act], self.directions[i], self.current_datatype())))
->>>>>>> 105b1057
                 d = np.zeros([a.shape[0], 9])
                 d[:, 3 * act + i] = 1
                 D_train.append(d)
@@ -614,11 +582,7 @@
         :type path: str
         """
         if self.mod_type != "frames":
-<<<<<<< HEAD
-            output_processed = torch.tensor(self._postprocess_all2img(recons)).transpose(1, 3)
-=======
             output_processed = torch.tensor(np.asarray(self._postprocess_all2img(recons))).transpose(1, 3)
->>>>>>> 105b1057
             grid = np.asarray(make_grid(output_processed, padding=1, nrow=int(math.sqrt(len(recons)))).transpose(2, 0))
             cv2.imwrite(path, cv2.cvtColor(grid.astype("uint8"), cv2.COLOR_BGR2RGB))
         else:
@@ -626,9 +590,6 @@
             output_processed = torch.tensor(self._postprocess_all2img(recons)).permute(1,0,4,3,2)
             for i in output_processed:
                 grids.append(np.asarray(make_grid(i, padding=1, nrow=int(math.sqrt(len(recons)))).transpose(2, 0)).astype("uint8"))
-<<<<<<< HEAD
-            imageio.mimsave(path.replace(".png", ".gif"), grids)
-=======
             imageio.mimsave(path.replace(".png", ".gif"), grids)
 
 class CELEBA(BaseDataset):
@@ -826,5 +787,4 @@
             rows = []
             for ind, dim in enumerate(output_processed):
                 rows.append(np.asarray(torch.hstack([x for x in dim]).type(torch.uint8).detach().cpu()))
-            cv2.imwrite(path, cv2.cvtColor(np.vstack(np.asarray(rows)), cv2.COLOR_BGR2RGB))
->>>>>>> 105b1057
+            cv2.imwrite(path, cv2.cvtColor(np.vstack(np.asarray(rows)), cv2.COLOR_BGR2RGB))