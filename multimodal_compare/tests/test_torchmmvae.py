import torch
from models.mmvae_base import TorchMMVAE
from models.vae import VAE


class ExampleModel(TorchMMVAE):
    def __init__(self):
        super().__init__()
        self.n_latents = 64
        self.vaes["mod_1"] = VAE(enc = "CNN", dec= "CNN", feature_dim=[3,64,64], n_latents = self.n_latents)
        self.vaes["mod_2"] = VAE(enc = "CNN", dec= "CNN", feature_dim=[3,64,64], n_latents = self.n_latents)


def test_torch_mmvae_encode():
    bsize = 32
    mmvae = ExampleModel()
    inputs = {"mod_1": {"data":torch.rand((bsize, 3,64,64))}, "mod_2":{"data":torch.rand((bsize, 3,64,64))}}
    qz_xs = mmvae.encode(inputs, 1)
    assert isinstance(qz_xs, dict)
    assert len(qz_xs.keys()) == len(mmvae.vaes.keys())
<<<<<<< HEAD
    for dist in qz_xs.values():
        assert isinstance(dist, torch.distributions.Distribution)
        assert dist.loc.shape == 64


def test_torch_mmvae_forward():
    mmvae = ExampleModel()
    inputs = {"mod_1": {"data": torch.rand((32, 3, 64, 64))}, "mod_2": {"data": torch.rand((32, 3, 64, 64))}}
    qz_xs = mmvae.forward(inputs, 1)
    assert isinstance(qz_xs, dict)

    print('hello')
=======
    for params in qz_xs.values():
        assert isinstance(params, tuple)
        assert [d.shape == torch.Size([bsize,mmvae.n_latents]) for d in params]

def test_torch__mmvae_decode():
    bsize = 32
    mmvae = ExampleModel()
    qz_xs = {"mod_1": {"latents":torch.rand((bsize, mmvae.n_latents)).unsqueeze(0), "masks":None},
            "mod_2": {"latents":torch.rand((bsize, mmvae.n_latents)).unsqueeze(0), "masks":None}}
    px_zs = mmvae.decode(qz_xs, 1)
    assert isinstance(px_zs, dict)
    assert len(px_zs.keys()) == len(mmvae.vaes.keys())
    for params in px_zs.values():
        assert isinstance(params, tuple)
        assert [d.shape == torch.Size((bsize,*[3,64,64])) for d in params]
>>>>>>> 498e6dc5
<|MERGE_RESOLUTION|>--- conflicted
+++ resolved
@@ -18,20 +18,6 @@
     qz_xs = mmvae.encode(inputs, 1)
     assert isinstance(qz_xs, dict)
     assert len(qz_xs.keys()) == len(mmvae.vaes.keys())
-<<<<<<< HEAD
-    for dist in qz_xs.values():
-        assert isinstance(dist, torch.distributions.Distribution)
-        assert dist.loc.shape == 64
-
-
-def test_torch_mmvae_forward():
-    mmvae = ExampleModel()
-    inputs = {"mod_1": {"data": torch.rand((32, 3, 64, 64))}, "mod_2": {"data": torch.rand((32, 3, 64, 64))}}
-    qz_xs = mmvae.forward(inputs, 1)
-    assert isinstance(qz_xs, dict)
-
-    print('hello')
-=======
     for params in qz_xs.values():
         assert isinstance(params, tuple)
         assert [d.shape == torch.Size([bsize,mmvae.n_latents]) for d in params]
@@ -47,4 +33,13 @@
     for params in px_zs.values():
         assert isinstance(params, tuple)
         assert [d.shape == torch.Size((bsize,*[3,64,64])) for d in params]
->>>>>>> 498e6dc5
+
+
+
+def test_torch_mmvae_forward():
+    mmvae = ExampleModel()
+    inputs = {"mod_1": {"data": torch.rand((32, 3, 64, 64))}, "mod_2": {"data": torch.rand((32, 3, 64, 64))}}
+    qz_xs = mmvae.forward(inputs, 1)
+    assert isinstance(qz_xs, dict)
+
+    print('hello')