--- conflicted
+++ resolved
@@ -539,16 +539,9 @@
     :return: mean joint accuracy
     :rtype: dict
     """
-<<<<<<< HEAD
-    samples = model_exp.get_traversal_samples(latent_dim=model_exp.model.config.n_latents, n_samples_per_dim=15)
-    recons = model_exp.decode_latents(samples)
-    img_recons = recons["mod_1"][0]
-    txt_recons = recons["mod_2"][0]
-=======
     recons = model_exp.save_joint_samples(num_samples=32, savedir=os.path.join(model_exp.config.mPath, "visuals/"))
     img_recons = recons["mod_1"]
     txt_recons = recons["mod_2"]
->>>>>>> 105b1057
     correct_pairs, corr_feats = [], []
     for ind, txt in enumerate(txt_recons):
         atts = try_retrieve_atts(txt, model_exp)
@@ -610,30 +603,8 @@
     testset, _ = model_exp.datamod.get_num_samples(250, split="test")
     labels = prepare_labels(testset["mod_2"], model_exp)
     for i, label in enumerate(labels):
-<<<<<<< HEAD
-        model_exp.model.analyse_data(testset, label, path_label="eval_{}".format(i), savedir=model_exp.base_path)
-    print("Saved labelled T-SNEs in {}".format(os.path.join(model_exp.get_base_path(), "visuals")))
-
-
-def listdirs(rootdir):
-    """
-    Lists all the subdirectories within a directory
-
-    :param rootdir: path to the root dir
-    :type rootdir: str
-    :return: list of subdirectories
-    :rtype: str
-    """
-    dirs = []
-    for file in os.listdir(rootdir):
-        d = os.path.join(rootdir, file)
-        if os.path.isdir(d):
-            dirs.append(d)
-    return dirs
-=======
         model_exp.analyse_data(testset, label, path_name="eval_{}".format(i), savedir=os.path.join(model_exp.config.mPath, "visuals"))
     print("Saved labelled T-SNEs in {}".format(os.path.join(model_exp.config.mPath, "visuals")))
->>>>>>> 105b1057
 
 
 
