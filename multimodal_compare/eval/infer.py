from models.trainer import MultimodalVAE
from models.config_cls import Config
import os, argparse, torch
from models.dataloader import DataModule
import pytorch_lightning as pl
pl.seed_everything(0)

class MultimodalVAEInfer():
    """
    Class that includes methods for direct model testing and evaluation.
    The users can use this class to test their trained model with their own data (outside Dataloaders), compare multiple models etc.
    """
    def __init__(self, model):
        """
        :param model: path to the .ckpt file of the trained model
        :type model: str
        """
        self.base_path = None
        self.base_path = self.get_base_path(model)
        self.path = model
        assert os.path.exists(self.path), "Provided path does not exist!"
        assert self.path.split(".")[-1] == "ckpt", "Provided path is not a .ckpt file!"
        self.config = self.get_config()
        self.datamod = self.get_datamodule()
        self.model = MultimodalVAE(self.config, self.datamod.get_dataset_class().feature_dims)
        self.model = MultimodalVAE.load_from_checkpoint(self.path, cfg=self.config, feature_dims=self.datamod.get_dataset_class().feature_dims)
        self.model.model = self.model.model.eval().to(torch.device("cuda"))

    def get_base_path(self, path):
        """Finds the base directory of the model"""
        if self.base_path is not None:
            return self.base_path
        else:
<<<<<<< HEAD
            if not os.path.exists(path_within_exp_folder):
                raise ValueError(f"Path is not valid: {path_within_exp_folder}")
            base_path = None
            if os.path.isdir(path_within_exp_folder):
                base_path = path_within_exp_folder
            else:
                base_path = os.path.dirname(path_within_exp_folder)

            # base path should contain a file config.yml and be under the results folder
            while 'results' in base_path:
                if os.path.exists(os.path.join(base_path, 'config.yml')):
                    self.base_path = base_path
                    break
                else:
                    base_path = os.path.dirname(base_path)

            if self.base_path is None:
                raise ValueError(f"{path_within_exp_folder} is not within an exp folder")
            return self.base_path


    def set_data(self, dataloader):
        self.data = dataloader

    def get_data(self):
        if self.data is None:
            raise ValueError(
                'No data is specified. You can load the test data with exp.set_data(exp.get_model_train_test_data()[1])')
        return self.data

    def get_test_data_bs(self, batch_size=None):
        datamodule = DataModule(self.get_config())
        datamodule.setup()
        if batch_size:
            datamodule.batch_size = batch_size
        self.test_loader = datamodule.val_dataloader()
        return self.test_loader

    def get_test_data(self):
        if isinstance(self.test_loader, object):
            return self.test_loader
        else:
            return self.get_test_data_bs()

    def get_test_data_sample(self):
        data_sample = next(iter(self.test_loader))
        return data_sample

    def get_model(self):
        if self.model is not None:
            return self.model
        self.model = self.load_model_ckpt()
        return self.model

    def load_model_ckpt(self):
        """
        Loads a model from checkpoint

        :param pth: path to checkpoint directory
        :type pth: str
        :return: returns model object
        :rtype: MMVAE/VAE
        """
        config = self.get_config()
        data_module = DataModule(config)
        model = MultimodalVAE(config,data_module.get_dataset_class().feature_dims)
        model_loaded = model.load_from_checkpoint(self.path, cfg=config, feature_dims=data_module.get_dataset_class().feature_dims)
        model_loaded.eval()
        self.model = model_loaded
        self.model.config.mPath = self.base_path
        return self.model
=======
            if not os.path.exists(path):
                raise ValueError(f"Path is not valid: {path}")
        while "model" in path:
            path = os.path.dirname(path)
        assert os.path.exists(path)
        return path
>>>>>>> 105b1057

    def get_config(self):
        """Creates the Config instance based on the provided path"""
        cfg_path = os.path.join(self.base_path, "config.yml")
        cfg = Config(cfg_path)
        return cfg

    def get_datamodule(self, load_data=True):
        """Creates an instance of the DataModule class. Necessary for accessing the specific data processing tools"""
        data_module = DataModule(self.config)
        if load_data:
            data_module.setup()
        return data_module

    def make_dataloaders(self):
        """Loads the train, val (and test, if available) dataloaders within the datamodule class"""
        self.datamod.setup()

    def eval_statistics(self):
        """Runs the official evaluation routine defined in trainer.py. If applicable, calculates statistics"""
        trainer = pl.Trainer(accelerator="gpu")
        if len(self.datamod.dataset_val) == 0:
            self.make_dataloaders()
        trainer.test(self.model, datamodule=self.datamod)

    def get_wrapped_model(self):
        """Returns the Trainer class with loaded Datamodule outside Pytorch Lightning"""
        if len(self.datamod.dataset_val) == 0:
            self.make_dataloaders()
        model = self.model.to(torch.device("cuda"))
        model.datamodule = self.datamod
        return model

<<<<<<< HEAD
    def decode_latents(self, samples):
        zs = {}
        for key in self.model.model.vaes.keys():
            zs[key] = {"latents": samples.to(torch.device("cuda")).unsqueeze(0), "masks": None}
        recons = self.model.model.decode(zs)
        return recons

    def get_traversal_samples(self, latent_dim=None, n_samples_per_dim=1):
        """
        Generates random sample traversals across the whole latent space.
        :param latent_dim: dimensionality of the latent space
        :type latent_dim: int
        :param n_samples_per_dim: how many samples to make per dimension (they will be equally distributed)
        :type n_samples_per_dim: int
        :return: torch tensor samples
        :rtype: torch.tensor
        """
        if latent_dim is None:
            latent_dim = exp.get_model().vaes[-1].n_latents

        all_samples = []
        for idx in range(latent_dim):
            samples = torch.zeros(n_samples_per_dim, latent_dim)
            traversals = torch.linspace(-3, 3, steps=n_samples_per_dim)
            for i in range(n_samples_per_dim):
                samples[i, idx] = traversals[i]
            all_samples.append(samples)
        samples = torch.cat(all_samples)
        return samples

    def image_to_text(self, imgs):
        """
        Reconstructs image from the text input using the provided model
        :param imgs: list of images to reconstruct
        :type imgs: list
        :param model: model object
        :type model: object
        :param path: where to save the outputs
        :type path: str
        :return: returns reconstructed images and texts
        :rtype: tuple(list, list)
        """
        model = self.get_model()
        path = os.path.join(self.get_base_path(), 'image_to_text/')
        os.makedirs(path, exist_ok=True)
        txt_outputs, img_outputs = [], []
        model.eval()
        for i, w in enumerate(imgs):
            inp = {"mod_1": {"data": w.unsqueeze(0).to(torch.device("cuda")), "masks": None},
                   "mod_2": {"data": None, "masks": None}}
            recons = model.model.to(torch.device("cuda")).forward(inp)
            recons = [recons.mods["mod_1"].decoder_dist.loc[0], recons.mods["mod_2"].decoder_dist.loc]
            image, recon_text = _process_recons(recons)
            txt_outputs.append(recon_text[0])
            img_outputs.append(image * 255)
            image = cv2.cvtColor(image * 255, cv2.COLOR_BGR2RGB)
            cv2.imwrite(os.path.join(path, "cross_sample_{}_{}.png".format(recon_text[0][0][:len(w)], i)), image)
        return img_outputs, txt_outputs

    def text_to_image(self, text):
        """
        Reconstructs text from the image input using the provided model
        :param text: list of strings to reconstruct
        :type text: list
        :param model: model object
        :type model: object
        :param path: where to save the outputs
        :type path: str
        :return: returns reconstructed images and also texts
        :rtype: tuple(list, list)
        """
        model = self.get_model()
        path = os.path.join(self.get_base_path(), 'text_to_image/')
        os.makedirs(path, exist_ok=True)
        img_outputs, txtoutputs = [], []
        for i, w in enumerate(text):
            txt_inp = one_hot_encode(len(w), w.lower())
            model.eval()
            inp = {"mod_1":{"data":None, "masks":None}, "mod_2":{"data":txt_inp.unsqueeze(0).to(torch.device("cuda")), "masks":None}}
            recons = model.model.to(torch.device("cuda")).forward(inp)
            recons = [recons.mods["mod_1"].decoder_dist.loc[0], recons.mods["mod_2"].decoder_dist.loc]
            image, recon_text = _process_recons(recons)
            txtoutputs.append(recon_text[0][0])
            img_outputs.append(image * 255)
            image = cv2.cvtColor(image * 255, cv2.COLOR_BGR2RGB)
            cv2.imwrite(os.path.join(path, "cross_sample_{}_{}.png".format(recon_text[0][0][:len(w)], i)), image)
        return img_outputs, txtoutputs

    def plot_loss(self):
        """
        Plots the Test loss saved in loss.csv in the provided model directory.
        """
        path = self.get_base_path()
        pth = os.path.join(path, "loss.csv") if not "loss.csv" in path else path
        loss = pd.read_csv(pth, delimiter=",")
        epochs = loss["Epoch"]
        losses = loss["Test Loss"]
        kld = loss["Test KLD"]
        plt.plot(epochs, losses, color='green', linestyle='solid', label="Loss")
        _plot_setup("Epochs", "Loss", path, "loss")
        plt.plot(epochs, kld, color='blue', linestyle='solid', label="KLD")
        _plot_setup("Epochs", "KLD", path, "KLD")
        print("Saved loss plot")


class Evaluations(ABC):
    """
    Base class to register all evaluation methods with the experiment class.
    """

    @classmethod
    def evaluation(cls, exp: MMVAEExperiment):
        pass

    @classmethod
    def isApplicable(cls, exp):
        return False


class EstimateLogMarginal(Evaluations):
    @classmethod
    def evaluation(self, exp: MMVAEExperiment):
        """
        Estimate of the log-marginal likelihood of test data.
        :param exp: Experiment object that specifies model, data, config, device etc.
        :type exp: MMVAEExperiment
        :return: marginal log-likelihood
        :rtype: float32
        """
        model = exp.get_model()
        test_data = exp.get_data()
        marginal_loglik = 0
        objective = model.objective
        with torch.no_grad():
            for dataTs in test_data:
                # for mod, dataT in dataTs.items():
                #     data, masks = dataT['data'], dataT['masks']
                #     xo = [o[0].clone().detach() for o in data[1][0]]
                #     data = pad_seq_data(data, masks)
                marginal_loglik += objective(model.model, dataTs, ltype="lprob")[0]
        marginal_loglik /= len(test_data.dataset)
        print(f'The marginal loglikelihood is: {marginal_loglik}')
        return marginal_loglik

    @classmethod
    def isApplicable(cls, exp):
        return True


class EvalReconstruct(Evaluations):
    @classmethod
    def evaluation(cls, exp: MMVAEExperiment):
        """
        Makes reconstructions from the testloader for the given model and dumps them into pickle
        :param path: path to the model directory
        :type path: str
        :param testloader: Testloader (torch.utils.data.DataLoader)
        :type testloader: object
        """
        testloader = exp.get_data()
        model = exp.get_model()
        device = torch.device("cuda")
        recons = []
        for i, data in enumerate(testloader):
            #d = unpack_data(data['mod_1'], device=device)
            #recon = model.reconstruct_data(d)
            recon = model.model.forward(data)
            recons.append([np.asarray(data[mod]['data'].detach().cpu()) for mod in data.keys()])
            recons.append([recon[mod].decoder_dists for mod in data.keys()])
            # recons.append(np.asarray(recon[0].detach().cpu())[0])
            if i == 2:
                break
        config = exp.get_config()
        path = exp.get_base_path()
        with open(os.path.join(path, "visuals/reconstructions.pkl"), 'wb') as handle:
            pickle.dump(recons, handle)
        print("Saved reconstructions for {}".format(path))

    @classmethod
    def isApplicable(cls, exp):
        return True


def _plot_setup(xname, yname, pth, figname):
    """
    General plot set up functions
    :param xname: Name of x axis
    :type xname: str
    :param yname: Name of y axis
    :type yname: str
    :param pth: path to save the plot to
    :type pth: str
    :param figname: name of the figure
    :type figname: str
    """
    plt.xlabel(xname)
    plt.ylabel(yname)
    p = pth if os.path.isdir(pth) else os.path.dirname(pth)
    plt.savefig(os.path.join(p, "visuals/{}.png".format(figname)))
    plt.clf()


def compare_loss(exps, label_tag):
    """
    Compares losses for several models in one plot.
    :param exps: list of experiment objects
    :type exps: list[MMVAEExperiment]
    :param label_tag: list of strings to label the models in the legend
    :type label_tag: list
    """
    for ll in ["Test Loss", "Test Mod_0", "Test Mod_1"]:
        for p in exps:
            pth = os.path.join(p.get_base_path(), "loss.csv") if "loss.csv" not in p else p
            cfg = p.get_config()
            loss = pd.read_csv(pth, delimiter=",")
            epochs = loss["Epoch"]
            losses = loss[ll]
            plt.plot(epochs, losses, linestyle='solid',
                     label=", ".join(["{}: {}".format(x, str(cfg[x])) for x in label_tag]))
        plt.xlabel("Epochs")
        plt.ylabel("Loss")
        plt.legend()
        plt.savefig(os.path.join(os.path.dirname(os.path.dirname(paths[0])),
                                 "losstype_compared_{}.png".format(ll.lower().replace(" ", "_"))))
        plt.clf()


def _process_recons(recons):
    """
    Processes the reconstructions from the model so that they can be visualized
    :param recons: list of the model outputs
    :type recons: list
    :return: image and text
    :rtype: tuple(ndarray, string)
    """
    image = np.asarray(recons[0].cpu().detach())
    recon_text = output_onehot2text(recon=recons[1])
    return image, recon_text


def _listdirs(rootdir):
    """
    Lists all subdirectories within a directory
    :param rootdir: root directory path
    :type rootdir: str
    :return: list of subdirectories
    :rtype: list
    """
    dirs = []
    for file in os.listdir(rootdir):
        d = os.path.join(rootdir, file)
        if os.path.isdir(d):
            dirs.append(d)
    return dirs

def define_path(model):
    # get all checkpoints in the folder and select the latest one
    p1 = os.path.join(get_root_folder(), f"results/{model}/lightning_logs/version_*/checkpoints/*.ckpt")
    p2 = os.path.join(get_root_folder(), f"results/{model}/*.ckpt")

    patterns = (p1, p2)
    files_grabbed = []
    for pattern in patterns:
        files_grabbed.extend(glob.glob(pattern))
    if len(files_grabbed) > 0:
        p = max(files_grabbed, key=os.path.getctime)
    else:
        raise FileNotFoundError('No ckpt file available')
    return p
=======
>>>>>>> 105b1057

if __name__ == "__main__":
    parser = argparse.ArgumentParser()
    parser.add_argument("-p", "--mpath", type=str, help="path to the .ckpt model file. Relative or absolute")
    args = parser.parse_args()
    cl = MultimodalVAEInfer(args.mpath)
    cl.eval_statistics()<|MERGE_RESOLUTION|>--- conflicted
+++ resolved
@@ -31,86 +31,12 @@
         if self.base_path is not None:
             return self.base_path
         else:
-<<<<<<< HEAD
-            if not os.path.exists(path_within_exp_folder):
-                raise ValueError(f"Path is not valid: {path_within_exp_folder}")
-            base_path = None
-            if os.path.isdir(path_within_exp_folder):
-                base_path = path_within_exp_folder
-            else:
-                base_path = os.path.dirname(path_within_exp_folder)
-
-            # base path should contain a file config.yml and be under the results folder
-            while 'results' in base_path:
-                if os.path.exists(os.path.join(base_path, 'config.yml')):
-                    self.base_path = base_path
-                    break
-                else:
-                    base_path = os.path.dirname(base_path)
-
-            if self.base_path is None:
-                raise ValueError(f"{path_within_exp_folder} is not within an exp folder")
-            return self.base_path
-
-
-    def set_data(self, dataloader):
-        self.data = dataloader
-
-    def get_data(self):
-        if self.data is None:
-            raise ValueError(
-                'No data is specified. You can load the test data with exp.set_data(exp.get_model_train_test_data()[1])')
-        return self.data
-
-    def get_test_data_bs(self, batch_size=None):
-        datamodule = DataModule(self.get_config())
-        datamodule.setup()
-        if batch_size:
-            datamodule.batch_size = batch_size
-        self.test_loader = datamodule.val_dataloader()
-        return self.test_loader
-
-    def get_test_data(self):
-        if isinstance(self.test_loader, object):
-            return self.test_loader
-        else:
-            return self.get_test_data_bs()
-
-    def get_test_data_sample(self):
-        data_sample = next(iter(self.test_loader))
-        return data_sample
-
-    def get_model(self):
-        if self.model is not None:
-            return self.model
-        self.model = self.load_model_ckpt()
-        return self.model
-
-    def load_model_ckpt(self):
-        """
-        Loads a model from checkpoint
-
-        :param pth: path to checkpoint directory
-        :type pth: str
-        :return: returns model object
-        :rtype: MMVAE/VAE
-        """
-        config = self.get_config()
-        data_module = DataModule(config)
-        model = MultimodalVAE(config,data_module.get_dataset_class().feature_dims)
-        model_loaded = model.load_from_checkpoint(self.path, cfg=config, feature_dims=data_module.get_dataset_class().feature_dims)
-        model_loaded.eval()
-        self.model = model_loaded
-        self.model.config.mPath = self.base_path
-        return self.model
-=======
             if not os.path.exists(path):
                 raise ValueError(f"Path is not valid: {path}")
         while "model" in path:
             path = os.path.dirname(path)
         assert os.path.exists(path)
         return path
->>>>>>> 105b1057
 
     def get_config(self):
         """Creates the Config instance based on the provided path"""
@@ -144,278 +70,6 @@
         model.datamodule = self.datamod
         return model
 
-<<<<<<< HEAD
-    def decode_latents(self, samples):
-        zs = {}
-        for key in self.model.model.vaes.keys():
-            zs[key] = {"latents": samples.to(torch.device("cuda")).unsqueeze(0), "masks": None}
-        recons = self.model.model.decode(zs)
-        return recons
-
-    def get_traversal_samples(self, latent_dim=None, n_samples_per_dim=1):
-        """
-        Generates random sample traversals across the whole latent space.
-        :param latent_dim: dimensionality of the latent space
-        :type latent_dim: int
-        :param n_samples_per_dim: how many samples to make per dimension (they will be equally distributed)
-        :type n_samples_per_dim: int
-        :return: torch tensor samples
-        :rtype: torch.tensor
-        """
-        if latent_dim is None:
-            latent_dim = exp.get_model().vaes[-1].n_latents
-
-        all_samples = []
-        for idx in range(latent_dim):
-            samples = torch.zeros(n_samples_per_dim, latent_dim)
-            traversals = torch.linspace(-3, 3, steps=n_samples_per_dim)
-            for i in range(n_samples_per_dim):
-                samples[i, idx] = traversals[i]
-            all_samples.append(samples)
-        samples = torch.cat(all_samples)
-        return samples
-
-    def image_to_text(self, imgs):
-        """
-        Reconstructs image from the text input using the provided model
-        :param imgs: list of images to reconstruct
-        :type imgs: list
-        :param model: model object
-        :type model: object
-        :param path: where to save the outputs
-        :type path: str
-        :return: returns reconstructed images and texts
-        :rtype: tuple(list, list)
-        """
-        model = self.get_model()
-        path = os.path.join(self.get_base_path(), 'image_to_text/')
-        os.makedirs(path, exist_ok=True)
-        txt_outputs, img_outputs = [], []
-        model.eval()
-        for i, w in enumerate(imgs):
-            inp = {"mod_1": {"data": w.unsqueeze(0).to(torch.device("cuda")), "masks": None},
-                   "mod_2": {"data": None, "masks": None}}
-            recons = model.model.to(torch.device("cuda")).forward(inp)
-            recons = [recons.mods["mod_1"].decoder_dist.loc[0], recons.mods["mod_2"].decoder_dist.loc]
-            image, recon_text = _process_recons(recons)
-            txt_outputs.append(recon_text[0])
-            img_outputs.append(image * 255)
-            image = cv2.cvtColor(image * 255, cv2.COLOR_BGR2RGB)
-            cv2.imwrite(os.path.join(path, "cross_sample_{}_{}.png".format(recon_text[0][0][:len(w)], i)), image)
-        return img_outputs, txt_outputs
-
-    def text_to_image(self, text):
-        """
-        Reconstructs text from the image input using the provided model
-        :param text: list of strings to reconstruct
-        :type text: list
-        :param model: model object
-        :type model: object
-        :param path: where to save the outputs
-        :type path: str
-        :return: returns reconstructed images and also texts
-        :rtype: tuple(list, list)
-        """
-        model = self.get_model()
-        path = os.path.join(self.get_base_path(), 'text_to_image/')
-        os.makedirs(path, exist_ok=True)
-        img_outputs, txtoutputs = [], []
-        for i, w in enumerate(text):
-            txt_inp = one_hot_encode(len(w), w.lower())
-            model.eval()
-            inp = {"mod_1":{"data":None, "masks":None}, "mod_2":{"data":txt_inp.unsqueeze(0).to(torch.device("cuda")), "masks":None}}
-            recons = model.model.to(torch.device("cuda")).forward(inp)
-            recons = [recons.mods["mod_1"].decoder_dist.loc[0], recons.mods["mod_2"].decoder_dist.loc]
-            image, recon_text = _process_recons(recons)
-            txtoutputs.append(recon_text[0][0])
-            img_outputs.append(image * 255)
-            image = cv2.cvtColor(image * 255, cv2.COLOR_BGR2RGB)
-            cv2.imwrite(os.path.join(path, "cross_sample_{}_{}.png".format(recon_text[0][0][:len(w)], i)), image)
-        return img_outputs, txtoutputs
-
-    def plot_loss(self):
-        """
-        Plots the Test loss saved in loss.csv in the provided model directory.
-        """
-        path = self.get_base_path()
-        pth = os.path.join(path, "loss.csv") if not "loss.csv" in path else path
-        loss = pd.read_csv(pth, delimiter=",")
-        epochs = loss["Epoch"]
-        losses = loss["Test Loss"]
-        kld = loss["Test KLD"]
-        plt.plot(epochs, losses, color='green', linestyle='solid', label="Loss")
-        _plot_setup("Epochs", "Loss", path, "loss")
-        plt.plot(epochs, kld, color='blue', linestyle='solid', label="KLD")
-        _plot_setup("Epochs", "KLD", path, "KLD")
-        print("Saved loss plot")
-
-
-class Evaluations(ABC):
-    """
-    Base class to register all evaluation methods with the experiment class.
-    """
-
-    @classmethod
-    def evaluation(cls, exp: MMVAEExperiment):
-        pass
-
-    @classmethod
-    def isApplicable(cls, exp):
-        return False
-
-
-class EstimateLogMarginal(Evaluations):
-    @classmethod
-    def evaluation(self, exp: MMVAEExperiment):
-        """
-        Estimate of the log-marginal likelihood of test data.
-        :param exp: Experiment object that specifies model, data, config, device etc.
-        :type exp: MMVAEExperiment
-        :return: marginal log-likelihood
-        :rtype: float32
-        """
-        model = exp.get_model()
-        test_data = exp.get_data()
-        marginal_loglik = 0
-        objective = model.objective
-        with torch.no_grad():
-            for dataTs in test_data:
-                # for mod, dataT in dataTs.items():
-                #     data, masks = dataT['data'], dataT['masks']
-                #     xo = [o[0].clone().detach() for o in data[1][0]]
-                #     data = pad_seq_data(data, masks)
-                marginal_loglik += objective(model.model, dataTs, ltype="lprob")[0]
-        marginal_loglik /= len(test_data.dataset)
-        print(f'The marginal loglikelihood is: {marginal_loglik}')
-        return marginal_loglik
-
-    @classmethod
-    def isApplicable(cls, exp):
-        return True
-
-
-class EvalReconstruct(Evaluations):
-    @classmethod
-    def evaluation(cls, exp: MMVAEExperiment):
-        """
-        Makes reconstructions from the testloader for the given model and dumps them into pickle
-        :param path: path to the model directory
-        :type path: str
-        :param testloader: Testloader (torch.utils.data.DataLoader)
-        :type testloader: object
-        """
-        testloader = exp.get_data()
-        model = exp.get_model()
-        device = torch.device("cuda")
-        recons = []
-        for i, data in enumerate(testloader):
-            #d = unpack_data(data['mod_1'], device=device)
-            #recon = model.reconstruct_data(d)
-            recon = model.model.forward(data)
-            recons.append([np.asarray(data[mod]['data'].detach().cpu()) for mod in data.keys()])
-            recons.append([recon[mod].decoder_dists for mod in data.keys()])
-            # recons.append(np.asarray(recon[0].detach().cpu())[0])
-            if i == 2:
-                break
-        config = exp.get_config()
-        path = exp.get_base_path()
-        with open(os.path.join(path, "visuals/reconstructions.pkl"), 'wb') as handle:
-            pickle.dump(recons, handle)
-        print("Saved reconstructions for {}".format(path))
-
-    @classmethod
-    def isApplicable(cls, exp):
-        return True
-
-
-def _plot_setup(xname, yname, pth, figname):
-    """
-    General plot set up functions
-    :param xname: Name of x axis
-    :type xname: str
-    :param yname: Name of y axis
-    :type yname: str
-    :param pth: path to save the plot to
-    :type pth: str
-    :param figname: name of the figure
-    :type figname: str
-    """
-    plt.xlabel(xname)
-    plt.ylabel(yname)
-    p = pth if os.path.isdir(pth) else os.path.dirname(pth)
-    plt.savefig(os.path.join(p, "visuals/{}.png".format(figname)))
-    plt.clf()
-
-
-def compare_loss(exps, label_tag):
-    """
-    Compares losses for several models in one plot.
-    :param exps: list of experiment objects
-    :type exps: list[MMVAEExperiment]
-    :param label_tag: list of strings to label the models in the legend
-    :type label_tag: list
-    """
-    for ll in ["Test Loss", "Test Mod_0", "Test Mod_1"]:
-        for p in exps:
-            pth = os.path.join(p.get_base_path(), "loss.csv") if "loss.csv" not in p else p
-            cfg = p.get_config()
-            loss = pd.read_csv(pth, delimiter=",")
-            epochs = loss["Epoch"]
-            losses = loss[ll]
-            plt.plot(epochs, losses, linestyle='solid',
-                     label=", ".join(["{}: {}".format(x, str(cfg[x])) for x in label_tag]))
-        plt.xlabel("Epochs")
-        plt.ylabel("Loss")
-        plt.legend()
-        plt.savefig(os.path.join(os.path.dirname(os.path.dirname(paths[0])),
-                                 "losstype_compared_{}.png".format(ll.lower().replace(" ", "_"))))
-        plt.clf()
-
-
-def _process_recons(recons):
-    """
-    Processes the reconstructions from the model so that they can be visualized
-    :param recons: list of the model outputs
-    :type recons: list
-    :return: image and text
-    :rtype: tuple(ndarray, string)
-    """
-    image = np.asarray(recons[0].cpu().detach())
-    recon_text = output_onehot2text(recon=recons[1])
-    return image, recon_text
-
-
-def _listdirs(rootdir):
-    """
-    Lists all subdirectories within a directory
-    :param rootdir: root directory path
-    :type rootdir: str
-    :return: list of subdirectories
-    :rtype: list
-    """
-    dirs = []
-    for file in os.listdir(rootdir):
-        d = os.path.join(rootdir, file)
-        if os.path.isdir(d):
-            dirs.append(d)
-    return dirs
-
-def define_path(model):
-    # get all checkpoints in the folder and select the latest one
-    p1 = os.path.join(get_root_folder(), f"results/{model}/lightning_logs/version_*/checkpoints/*.ckpt")
-    p2 = os.path.join(get_root_folder(), f"results/{model}/*.ckpt")
-
-    patterns = (p1, p2)
-    files_grabbed = []
-    for pattern in patterns:
-        files_grabbed.extend(glob.glob(pattern))
-    if len(files_grabbed) > 0:
-        p = max(files_grabbed, key=os.path.getctime)
-    else:
-        raise FileNotFoundError('No ckpt file available')
-    return p
-=======
->>>>>>> 105b1057
 
 if __name__ == "__main__":
     parser = argparse.ArgumentParser()
