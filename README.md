--- conflicted
+++ resolved
@@ -77,7 +77,7 @@
 
  ```
 cd ~/multimodal-vae-comparison/multimodal_compare
-python ./data_proc/generate_dataset.py --dir ./data/level2 --level 2 --size 10000 
+python ./data_proc/generate_dataset.py --dir ./data/level4 --level 4 --size 10000 
 ```
 
 The code will make an _./image_ folder in the target directory that includes the _.png_ images. The text is stored in 
@@ -139,11 +139,7 @@
 ```
 cd ~/multimodal-vae-comparison/multimodal_compare
 export PYTHONPATH=${PWD}
-<<<<<<< HEAD
-python eval/eval_gebid.py --m model_dir_name --level 2  # specify the level on which the model was trained
-=======
-python eval/eval_gebid.py --model model_dir_name --level 4  # specify the level on which the model was trained
->>>>>>> c092fdfd
+python eval/eval_gebid.py --m model_dir_name --level 4  # specify the level on which the model was trained
 ```
 
 The trained model is expected to be placed in the results folder. The script will print the statistics in the terminal 
