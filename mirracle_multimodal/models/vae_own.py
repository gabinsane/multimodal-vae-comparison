# MNIST model specification

import torch, numpy as np
import torch.distributions as dist
import torch.nn as nn
import torch.nn.functional as F
from numpy import prod, sqrt
from torch.utils.data import DataLoader
from torchvision import datasets, transforms
from torchvision.utils import save_image, make_grid
import pickle
from utils import Constants, create_vocab, W2V
from vis import plot_embeddings, plot_kls_df
from .vae import VAE
import cv2, os


# Constants
dataSize = torch.Size([3,64,64])
#data_dim = int(prod(dataSize))


def extra_hidden_layer(hidden_dim=400):
    return nn.Sequential(nn.Linear(hidden_dim, hidden_dim), nn.ReLU(True))

# Classes
class Enc2(nn.Module):
    """Parametrizes q(z|x).

    This is the standard DCGAN architecture.

    @param n_latents: integer
                      number of latent variable dimensions.
    """
    def __init__(self, latent_dim):
        super(Enc2, self).__init__()
        hid_channels = 32
        kernel_size = 4
        hidden_dim = 256
        self.latent_dim = latent_dim
        # Shape required to start transpose convs
        self.reshape = (hid_channels, kernel_size, kernel_size)
        n_chan = 3
        # Convolutional layers
        cnn_kwargs = dict(stride=2, padding=1)
        self.conv1 = torch.nn.DataParallel(nn.Conv2d(n_chan, hid_channels, kernel_size, **cnn_kwargs))
        self.conv2 = torch.nn.DataParallel(nn.Conv2d(hid_channels, hid_channels, kernel_size, **cnn_kwargs))
        self.conv3 = torch.nn.DataParallel(nn.Conv2d(hid_channels, hid_channels, kernel_size, **cnn_kwargs))

        # If input image is 64x64 do fourth convolution
        self.conv_64 = torch.nn.DataParallel(nn.Conv2d(hid_channels, hid_channels, kernel_size, **cnn_kwargs))

        # Fully connected layers
        self.lin1 = torch.nn.DataParallel(nn.Linear(np.product(self.reshape), hidden_dim))
        self.lin2 = torch.nn.DataParallel(nn.Linear(hidden_dim, hidden_dim))

        # Fully connected layers for mean and variance
        self.mu_gen = torch.nn.DataParallel(nn.Linear(hidden_dim, self.latent_dim))
        self.var_gen = torch.nn.DataParallel(nn.Linear(hidden_dim, self.latent_dim))

    def forward(self, x):
        batch_size = x.size(0) if len(x.shape) == 4 else x.size(1)
        # Convolutional layers with ReLu activations
        x = torch.relu(self.conv1(x))
        x = torch.relu(self.conv2(x))
        x = torch.relu(self.conv3(x))
        x = torch.relu(self.conv_64(x))

        # Fully connected layers with ReLu activations
        x = x.view((batch_size, -1 ))
        x = torch.relu(self.lin1(x))
        x = (self.lin2(x))

        # Fully connected layer for log variance and mean
        # Log std-dev in paper (bear in mind)
        mu = self.mu_gen(x)
        logvar = self.var_gen(x)
        lv = F.softmax(logvar, dim=-1) + Constants.eta
        return mu, lv

class Dec2(nn.Module):
    """Parametrizes p(x|z).

    This is the standard DCGAN architecture.

    @param n_latents: integer
                      number of latent variable dimensions.
    """
    def __init__(self, latent_dim):
        super(Dec2, self).__init__()
        latent_dim = latent_dim

        # Layer parameters
        hid_channels = 32
        kernel_size = 4
        hidden_dim = 256
        # Shape required to start transpose convs
        self.reshape = (hid_channels, kernel_size, kernel_size)
        self.n_chan = 3

        # Fully connected lay
        self.lin1 = torch.nn.DataParallel(nn.Linear(latent_dim, hidden_dim))
        self.lin2 = torch.nn.DataParallel(nn.Linear(hidden_dim, hidden_dim))
        self.lin3 = torch.nn.DataParallel(nn.Linear(hidden_dim, np.product(self.reshape)))

        # Convolutional layers
        cnn_kwargs = dict(stride=2, padding=1)
        # If input image is 64x64 do fourth convolution
        self.convT_64 = torch.nn.DataParallel(nn.ConvTranspose2d(hid_channels, hid_channels, kernel_size, **cnn_kwargs))

        self.convT1 = torch.nn.DataParallel(nn.ConvTranspose2d(hid_channels, hid_channels, kernel_size, **cnn_kwargs))
        self.convT2 = torch.nn.DataParallel(nn.ConvTranspose2d(hid_channels, hid_channels, kernel_size, **cnn_kwargs))
        self.convT3 = torch.nn.DataParallel(nn.ConvTranspose2d(hid_channels, self.n_chan, kernel_size, **cnn_kwargs))

    def forward(self, z):
        if len(z.shape) == 2:
            batch_size = z.size(0)
        else:
            batch_size = z.size(1)

        # Fully connected layers with ReLu activations
        x = torch.relu(self.lin1(z))
        x = torch.relu(self.lin2(x))
        x = torch.relu(self.lin3(x))
        x = x.view(batch_size * x.shape[0], *self.reshape)

        # Convolutional layers with ReLu activations
        x = torch.relu(self.convT_64(x))
        x = torch.relu(self.convT1(x))
        x = torch.relu(self.convT2(x))
        x = (self.convT3(x))
        d = torch.sigmoid(x.view(*z.size()[:-1], *dataSize))  # reshape data
        d = d.clamp(Constants.eta, 1 - Constants.eta)
        return d.squeeze(), torch.tensor(0.75).to(z.device)

# Classes
class Enc(nn.Module):
    """ Generate latent parameters for MNIST image data. """

    def __init__(self, latent_dim, data_dim=1):
        super(Enc, self).__init__()
        self.hidden_dim = 300
        self.lin1 = torch.nn.DataParallel(nn.Linear(data_dim, self.hidden_dim))
        self.lin2 = torch.nn.DataParallel(nn.Linear(data_dim, self.hidden_dim))
        self.lin3 = torch.nn.DataParallel(nn.Linear(self.hidden_dim, self.hidden_dim))

        self.fc21 = torch.nn.DataParallel(nn.Linear(self.hidden_dim, latent_dim))
        self.fc22 = torch.nn.DataParallel(nn.Linear(self.hidden_dim, latent_dim))

    def forward(self, x):
        e = torch.relu(self.lin1(x))
        #e = torch.relu(self.lin2(e))
        #e = torch.relu(self.lin3(e))
        lv = self.fc22(e)
        lv =  F.softmax(lv, dim=-1) + Constants.eta
        return self.fc21(e), lv


class Dec(nn.Module):
    """ Generate a SVHN image given a sample from the latent space. """

    def __init__(self, latent_dim, data_dim=1):
        super(Dec, self).__init__()
        self.hidden_dim = 20
        self.data_dim = data_dim
        self.lin1 = torch.nn.DataParallel(nn.Linear(latent_dim, self.hidden_dim))
        self.lin2 = torch.nn.DataParallel(nn.Linear(latent_dim, self.hidden_dim))
        self.lin3 = torch.nn.DataParallel(nn.Linear(self.hidden_dim, self.hidden_dim))
        self.fc3 = torch.nn.DataParallel(nn.Linear(self.hidden_dim, data_dim))

    def forward(self, z):
        p = torch.relu(self.lin1(z))
        #p = torch.relu(self.lin2(p))
        #p = torch.relu(self.lin3(p))
        d = (self.fc3(p))  # reshape data
        d = d.clamp(Constants.eta, 1 - Constants.eta)
        return d, torch.tensor(0.75).to(z.device)  # mean, length scale


class UNIVAE(VAE):
    """ Universal VAE used for custom datasets. """

    def __init__(self, params):
        self.pth = params["mod_path"]
        self.data_type = params["mod_type"]
        self.num_words = params["mod_numwords"]
        self.data_dim = int(params["mod_datadim"])
        if self.data_type == "img":
            super(UNIVAE, self).__init__(
                dist.Normal,  # prior
                dist.Normal,  # likelihood
                dist.Normal,  # posterior
                Enc2(params["n_latents"]),
                Dec2(params["n_latents"]),
                params
            )
        elif self.data_type == "txt":
            super(UNIVAE, self).__init__(
                dist.Normal,  # prior
                dist.Normal,  # likelihood
                dist.Normal,  # posterior
                Enc(params["n_latents"], self.data_dim),
                Dec(params["n_latents"], self.data_dim),
                params
            )
        grad = {'requires_grad': False}
        self._pz_params = nn.ParameterList([
            nn.Parameter(torch.zeros(1, params["n_latents"]), requires_grad=False),  # mu
            nn.Parameter(torch.zeros(1, params["n_latents"]), **grad)  # logvar
        ])
        self.modelName = 'vae_{}'.format(self.data_type)
        self.params = params
        self.llik_scaling = 1
        if "d.pkl" in self.pth:
            self.w2v = W2V(int(self.data_dim)/int(self.num_words), self.pth)

    @property
    def pz_params(self):
        return self._pz_params[0], F.softmax(self._pz_params[1], dim=1) * self._pz_params[1].size(-1)

    def getDataLoaders(self, batch_size, shuffle=False, device="cuda"):
        kwargs = {'num_workers': 1, 'pin_memory': True} if device == "cuda" else {}
        if not ".pkl" in self.pth:
            d = load_images(self.pth)
            d = d.reshape((d.shape[0], 3, 64, 64))
        else:
            with open(self.pth, 'rb') as handle:
                d = pickle.load(handle)
                if "attrs" in self.pth:
                    if isinstance(d[0][0], str):
                        d, vocab = create_vocab(d, self.noisy)
                else:
<<<<<<< HEAD
                        d = d.reshape(d.shape[0], -1)
                        d = d * np.random.uniform(low=0.9, high=1.1, size=(d.shape))
                        d = self.w2v.normalize_w2v(d) #
=======
                        d = d.reshape(d.shape[0],-1)
                        d = d * np.random.uniform(low=0.9, high=1.1, size=(d.shape))
                        d = self.w2v.normalize_w2v(d)
>>>>>>> 20ad3253
                if len(d.shape) < 2:
                    d = np.expand_dims(d, axis=1)
        data_size = d.shape[0]
        traindata = torch.Tensor(d[:int(data_size*(0.9))])
        testdata = torch.Tensor(d[int(data_size*(0.9)):])
        crow_t_dataset = torch.utils.data.TensorDataset(traindata)
        crow_v_dataset = torch.utils.data.TensorDataset(testdata)
        train = DataLoader(crow_t_dataset,
                           batch_size=batch_size, shuffle=False, **kwargs)
        test = DataLoader(crow_v_dataset,
                          batch_size=batch_size, shuffle=False, **kwargs)
        return train, test

    def generate(self, runPath, epoch):
        N, K = 36, 1
        samples = super(UNIVAE, self).generate(N, K).cpu().squeeze()
        # wrangle things so they come out tiled
        #samples = samples.view(N, *samples.size()[1:])
        r_l = []
        for r, recons_list in enumerate(samples):
                recon = recons_list.cpu()
                recon = recon.reshape(64,64,3).unsqueeze(0)
                if r_l == []:
                        r_l = np.asarray(recon)
                else:
                        r_l = np.concatenate((r_l, np.asarray(recon)))
        r_l = np.vstack((np.hstack(r_l[:6]), np.hstack(r_l[6:12]), np.hstack(r_l[12:18]), np.hstack(r_l[18:24]),  np.hstack(r_l[24:30]),  np.hstack(r_l[30:36])))
        cv2.imwrite('{}/gen_samples_{:03d}.png'.format(runPath, epoch), r_l*255)

    def reconstruct(self, data, runPath, epoch):
        recons_mat = super(UNIVAE, self).reconstruct(data[:8]).squeeze()
        o_l = []
        if "d.pkl" in self.pth:
            _data = data[:8].cpu()
            recon = recons_mat.cpu()
            target, reconstruct = [], []
            _data = _data.reshape(-1, 3, int(self.data_dim / 3))
            recon = recon.reshape(-1, 3, int(self.data_dim / 3))
            for s in _data:
                seq = []
                for w in s:
                    seq.append(self.w2v.model.wv.most_similar(positive=[self.w2v.unnormalize_w2v(np.asarray(w)), ])[0][0])
                target.append(" ".join(seq))
            for s in recon:
                seq = []
                prob = []
                for w in s:
                    seq.append(self.w2v.model.wv.most_similar(positive=[self.w2v.unnormalize_w2v(np.asarray(w.cpu())), ])[0][0])
                    prob.append("({})".format(str(round(self.w2v.model.wv.most_similar(positive=[self.w2v.unnormalize_w2v(np.asarray(w.cpu())), ])[0][1], 2))))
                j = [" ".join((x, prob[y])) for y,x in enumerate(seq)]
                reconstruct.append(" ".join(j))
            output = open('{}/recon_{:03d}.txt'.format(runPath, epoch), "w")
            output.writelines(["|".join(target) + "\n", "|".join(reconstruct)])
            output.close()
        else:
            for r, recons_list in enumerate(recons_mat):
                    _data = data[r].cpu()
                    recon = recons_list.cpu()
                    # resize mnist to 32 and colour. 0 => mnist, 1 => svhn
                    _data = _data.reshape(-1, 64,64, 3) # if r == 1 else resize_img(_data, self.vaes[1].dataSize)
                    recon = recon.reshape(-1, 64,64, 3) # if o == 1 else resize_img(recon, self.vaes[1].dataSize)
                    if o_l == []:
                            o_l = np.asarray(_data)
                            r_l = np.asarray(recon)
                    else:
                            o_l = np.concatenate((o_l, np.asarray(_data)))
                            r_l = np.concatenate((r_l, np.asarray(recon)))
            w = np.vstack((np.hstack(o_l), np.hstack(r_l)))
            cv2.imwrite('{}/recon_{}x_{:03d}.png'.format(runPath, r, epoch), w*255)

    def analyse(self, data, runPath, epoch):
        try:
            zemb, zsl, kls_df = super(UNIVAE, self).analyse(data, K=10)
            labels = ['Prior', self.modelName.lower()]
            plot_embeddings(zemb, zsl, labels, '{}/emb_umap_{:03d}.png'.format(runPath, epoch))
            plot_kls_df(kls_df, '{}/kl_distance_{:03d}.png'.format(runPath, epoch))
        except:
            pass

    def analyse_encodings(self, data, runPath, epoch):
        from sklearn.manifold import TSNE
        K = 10
        qz_x, _, z = super(UNIVAE, self).forward(data)
        samples = qz_x.rsample(torch.Size([K]))
        # samples = np.concatenate([s for s in samples.cpu().detach()])
        # downsample = pca.fit_transform(qz_x.loc.cpu().detach())
        zemb = TSNE(n_components=3).fit_transform(qz_x.loc.cpu().detach())
        #plot_embeddings_enc(zemb, annots, labels_enc2[0], '{}/pca_{}_{}.png'.format(runPath, epoch, "whole_inputs"))


def load_images(path, imsize=64):
        import os, glob, numpy as np, imageio
        images = sorted(glob.glob(os.path.join(path, "*.png")))
        dataset = np.zeros((len(images), imsize, imsize, 3), dtype=np.float)
        for i, image_path in enumerate(images):
            image = imageio.imread(image_path)
            # image = reshape_image(image, self.imsize)
            # image = cv2.resize(image, (imsize, imsize))
            dataset[i, :] = image / 255
        print("Dataset of shape {} loaded".format(dataset.shape))
        return dataset

class MIRR_VAE(VAE):
    """ Universal VAE used for custom datasets. """

    def __init__(self, params):
        self.params = params
        self.data_dim = params.data_dim1
        self.data_type = params.data1
        grad = False
        self._pz_params = nn.ParameterList([
            nn.Parameter(torch.zeros(1, params.latent_dim), requires_grad=False),  # mu
            nn.Parameter(torch.zeros(1, params.latent_dim), **grad)  # logvar
        ])
        self.modelName = 'vae_{}'.format(self.data_type)
        self.llik_scaling = 1

    @property
    def pz_params(self):
        return self._pz_params[0], F.softmax(self._pz_params[1], dim=1) * self._pz_params[1].size(-1)

    def generate(self, runPath, epoch):
        N, K = 36, 1
        samples = super(UNIVAE, self).generate(N, K).cpu().squeeze()
        # wrangle things so they come out tiled
        #samples = samples.view(N, *samples.size()[1:])
        r_l = []
        for r, recons_list in enumerate(samples):
                recon = recons_list.cpu()
                recon = recon.reshape(64,64,3).unsqueeze(0)
                if r_l == []:
                        r_l = np.asarray(recon)
                else:
                        r_l = np.concatenate((r_l, np.asarray(recon)))
        r_l = np.vstack((np.hstack(r_l[:6]), np.hstack(r_l[6:12]), np.hstack(r_l[12:18]), np.hstack(r_l[18:24]),  np.hstack(r_l[24:30]),  np.hstack(r_l[30:36])))
        cv2.imwrite('{}/gen_samples_{:03d}.png'.format(runPath, epoch), r_l*255)

    def reconstruct(self, data, runPath, epoch):
        recons_mat = super(UNIVAE, self).reconstruct(data[:8]).squeeze()
        o_l = []
        if "d.pkl" in self.pth:
            _data = data[:8].cpu()
            recon = recons_mat.cpu()
            target, reconstruct = [], []
            _data = _data.reshape(-1, 3, int(self.data_dim / 3))
            recon = recon.reshape(-1, 3, int(self.data_dim / 3))
            for s in _data:
                seq = []
                for w in s:
                    seq.append(self.w2v.model.wv.most_similar(positive=[self.w2v.unnormalize_w2v(np.asarray(w)), ])[0][0])
                target.append(" ".join(seq))
            for s in recon:
                seq = []
                prob = []
                for w in s:
                    seq.append(self.w2v.model.wv.most_similar(positive=[self.w2v.unnormalize_w2v(np.asarray(w.cpu())), ])[0][0])
                    prob.append("({})".format(str(round(self.w2v.model.wv.most_similar(positive=[self.w2v.unnormalize_w2v(np.asarray(w.cpu())), ])[0][1], 2))))
                j = [" ".join((x, prob[y])) for y,x in enumerate(seq)]
                reconstruct.append(" ".join(j))
            output = open('{}/recon_{:03d}.txt'.format(runPath, epoch), "w")
            output.writelines(["|".join(target) + "\n", "|".join(reconstruct)])
            output.close()
        else:
            for r, recons_list in enumerate(recons_mat):
                    _data = data[r].cpu()
                    recon = recons_list.cpu()
                    # resize mnist to 32 and colour. 0 => mnist, 1 => svhn
                    _data = _data.reshape(-1, 64,64, 3) # if r == 1 else resize_img(_data, self.vaes[1].dataSize)
                    recon = recon.reshape(-1, 64,64, 3) # if o == 1 else resize_img(recon, self.vaes[1].dataSize)
                    if o_l == []:
                            o_l = np.asarray(_data)
                            r_l = np.asarray(recon)
                    else:
                            o_l = np.concatenate((o_l, np.asarray(_data)))
                            r_l = np.concatenate((r_l, np.asarray(recon)))
            w = np.vstack((np.hstack(o_l), np.hstack(r_l)))
            cv2.imwrite('{}/recon_{}x_{:03d}.png'.format(runPath, r, epoch), w*255)

    def analyse(self, data, runPath, epoch):
        try:
            zemb, zsl, kls_df = super(UNIVAE, self).analyse(data, K=10)
            labels = ['Prior', self.modelName.lower()]
            plot_embeddings(zemb, zsl, labels, '{}/emb_umap_{:03d}.png'.format(runPath, epoch))
            plot_kls_df(kls_df, '{}/kl_distance_{:03d}.png'.format(runPath, epoch))
        except:
            pass<|MERGE_RESOLUTION|>--- conflicted
+++ resolved
@@ -230,15 +230,9 @@
                     if isinstance(d[0][0], str):
                         d, vocab = create_vocab(d, self.noisy)
                 else:
-<<<<<<< HEAD
-                        d = d.reshape(d.shape[0], -1)
-                        d = d * np.random.uniform(low=0.9, high=1.1, size=(d.shape))
-                        d = self.w2v.normalize_w2v(d) #
-=======
                         d = d.reshape(d.shape[0],-1)
                         d = d * np.random.uniform(low=0.9, high=1.1, size=(d.shape))
                         d = self.w2v.normalize_w2v(d)
->>>>>>> 20ad3253
                 if len(d.shape) < 2:
                     d = np.expand_dims(d, axis=1)
         data_size = d.shape[0]
